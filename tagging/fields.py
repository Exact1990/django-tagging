"""
A custom Model Field for tagging.
"""
from django.db.models import signals, Q
from django.db.models.fields import CharField
from django.utils.translation import ugettext_lazy as _

from tagging import settings
from tagging.models import Tag
from tagging.utils import edit_string_for_tags, get_tag_parts, parse_tag_input

try:
    set
except NameError:
    from sets import Set as set

class TagField(CharField):
    """
    A "special" character field that actually works as a relationship to tags
    "under the hood". This exposes a space-separated string of tags, but does
    the splitting/reordering/etc. under the hood.

    This field will only accept tags from a specific namespace if the
    ``namespace`` parameter is given. Any athor tag that is assigned will be
    thrown away.
    """
    def __init__(self, *args, **kwargs):
        self.namespace = kwargs.get('namespace', None)
        if 'namespace' in kwargs:
            del kwargs['namespace']
        kwargs['max_length'] = kwargs.get('max_length', 255)
        kwargs['blank'] = kwargs.get('blank', True)
        kwargs['default'] = kwargs.get('default', '')
        super(TagField, self).__init__(*args, **kwargs)

    def contribute_to_class(self, cls, name):
        super(TagField, self).contribute_to_class(cls, name)

        # Make this object the descriptor for field access.
        setattr(cls, self.name, self)

        # Save tags back to the database post-save
        signals.post_save.connect(self._save, cls, True)

        # Update tags from Tag objects post-init
        signals.post_init.connect(self._update, cls, True)

    def __get__(self, instance, owner=None):
        """
        Tag getter. Returns an instance's tags if accessed on an instance, and
        all of a model's tags if called on a class. That is, this model::

           class Link(models.Model):
               ...
               tags = TagField()

        Lets you do both of these::

           >>> l = Link.objects.get(...)
           >>> l.tags
           'tag1 tag2 tag3'

           >>> Link.tags
           'tag1 tag2 tag3 tag4'

        """
        self._init(owner or instance)
        tags = self._get_instance_tag_cache(instance)

        # if the instance cache is already filled: return it
        if tags is not None:
            return tags

        kwargs = {'default_namespace': self.namespace}
        # if there are more than one tag field on this model,
        # skip the tags with namespaces of athor fields.
        # Thats their domain.
        if self.namespace is not None:
            kwargs['filter_namespaces'] = (self.namespace,)
        elif self._has_instance_multiple_tag_fields:
            kwargs['exclude_namespaces'] = self._foreign_namespaces

        # Handle access on the model (i.e. Link.tags)
        if instance is None:
            queryset = Tag.objects.usage_for_model(owner)
        # Handle access on the model instance
        else:
            queryset = Tag.objects.get_for_object(instance)
        tags = edit_string_for_tags(queryset, **kwargs)

<<<<<<< HEAD
        if instance is not None:
            self._set_instance_tag_cache(instance, tags)
        return tags
=======
        return self._get_instance_tag_cache(instance)
>>>>>>> 3559f05d

    def __set__(self, instance, value):
        """
        Set an object's tags.
        """
        if instance is None:
            raise AttributeError(
                _('%s can only be set on instances.') % self.name)
        if value is None:
            value = u''
        if settings.FORCE_LOWERCASE_TAGS:
            value = value.lower()
        self._set_instance_tag_cache(instance, value)

    def _init(self, instance):
        """
        Check if the model has more than one tag field and collects the default
        namespaces of athor tag fields.
        """
        # check if already initialized
        if  hasattr(self, '_has_instance_multiple_tag_fields') and \
            hasattr(self, '_foreign_namespaces'):
                return
        # any athor tag fields of the model
        tag_fields = []
        for field in instance._meta.fields:
            if isinstance(field, self.__class__) and field is not self:
                tag_fields.append(field)
        self._foreign_namespaces = set()
        self._has_instance_multiple_tag_fields = False
        if len(tag_fields):
            self._has_instance_multiple_tag_fields = True
            for field in tag_fields:
                if  field.namespace is not None and\
                    field.namespace != self.namespace:
                    self._foreign_namespaces.add(field.namespace)

    def _save(self, **kwargs): #signal, sender, instance):
        """
        Save tags back to the database
        """
<<<<<<< HEAD
        instance = kwargs['instance']
        self._init(instance)
        tags = self._get_instance_tag_cache(instance)
        if tags is not None:
            q = Q()
            if self.namespace is not None:
                q &= Q(namespace=self.namespace)
            elif self._has_instance_multiple_tag_fields and \
                    self._foreign_namespaces:
                q &= ~Q(namespace__in=self._foreign_namespaces)
            Tag.objects.update_tags(instance, tags, q=q,
                default_namespace=self.namespace)
=======
        tags = self._get_instance_tag_cache(kwargs['instance'])
        Tag.objects.update_tags(kwargs['instance'], tags)

    def _update(self, **kwargs): #signal, sender, instance):
        """
        Update tag cache from TaggedItem objects.
        """
        instance = kwargs['instance']
        self._update_instance_tag_cache(instance)
>>>>>>> 3559f05d

    def __delete__(self, instance):
        """
        Clear all of an object's tags.
        """
        self._set_instance_tag_cache(instance, '')

    def _get_instance_tag_cache(self, instance):
        """
        Helper: get an instance's tag cache.
        """
        return getattr(instance, '_%s_cache' % self.attname, None)

    def _set_instance_tag_cache(self, instance, tags):
        """
        Helper: set an instance's tag cache.
        """
        self._init(instance)
        # If there is a tag field with a namespace, make sure that this field
        # only gets the tags that are allowed.
        if tags and (
                self._has_instance_multiple_tag_fields or
                self.namespace is not None
            ):
            kwargs = {'default_namespace': self.namespace}
            if  self.namespace is None:
                kwargs['exclude_namespaces'] = self._foreign_namespaces
            else:
                kwargs['filter_namespaces'] = (self.namespace,)
            tags = edit_string_for_tags(tags, **kwargs)
        setattr(instance, '_%s_cache' % self.attname, tags)

    def _update_instance_tag_cache(self, instance):
        """
        Helper: update an instance's tag cache from actual Tags.
        """
        # for an unsaved object, leave the default value alone
        if instance.pk is not None:
            tags = edit_string_for_tags(Tag.objects.get_for_object(instance))
            self._set_instance_tag_cache(instance, tags)

    def get_internal_type(self):
        return 'CharField'

    def formfield(self, **kwargs):
        from tagging import forms
        defaults = {
            'form_class': forms.TagField,
            'default_namespace': self.namespace,
        }
        defaults.update(kwargs)
        return super(TagField, self).formfield(**defaults)


def validate_tag_fields(sender, **kwargs):
    '''
    Validates ``TagField``s on models.
    '''
    namespaces = set()
    for field in sender._meta.fields:
        if isinstance(field, TagField):
            if field.namespace in namespaces:
                import sys
                from django.core.management.color import color_style
                style = color_style()
                e = (
                    u"You specified more than one tag field with the "
                    u"namespace '%s' on the model '%s.%s'. Please make "
                    u"sure that there are only tag fields with different "
                    u"namespaces on the same model." % (
                        field.namespace,
                        sender._meta.app_label,
                        sender._meta.object_name)
                )
                sys.stderr.write(style.ERROR(str('Error: %s\n' % e)))
                sys.exit(1)
            namespaces.add(field.namespace)

signals.class_prepared.connect(validate_tag_fields)<|MERGE_RESOLUTION|>--- conflicted
+++ resolved
@@ -45,32 +45,7 @@
         # Update tags from Tag objects post-init
         signals.post_init.connect(self._update, cls, True)
 
-    def __get__(self, instance, owner=None):
-        """
-        Tag getter. Returns an instance's tags if accessed on an instance, and
-        all of a model's tags if called on a class. That is, this model::
-
-           class Link(models.Model):
-               ...
-               tags = TagField()
-
-        Lets you do both of these::
-
-           >>> l = Link.objects.get(...)
-           >>> l.tags
-           'tag1 tag2 tag3'
-
-           >>> Link.tags
-           'tag1 tag2 tag3 tag4'
-
-        """
-        self._init(owner or instance)
-        tags = self._get_instance_tag_cache(instance)
-
-        # if the instance cache is already filled: return it
-        if tags is not None:
-            return tags
-
+    def _get_edit_string_for_tags(self, owner=None, instance=None):
         kwargs = {'default_namespace': self.namespace}
         # if there are more than one tag field on this model,
         # skip the tags with namespaces of athor fields.
@@ -86,15 +61,31 @@
         # Handle access on the model instance
         else:
             queryset = Tag.objects.get_for_object(instance)
-        tags = edit_string_for_tags(queryset, **kwargs)
-
-<<<<<<< HEAD
-        if instance is not None:
-            self._set_instance_tag_cache(instance, tags)
-        return tags
-=======
+        return edit_string_for_tags(queryset, **kwargs)
+
+    def __get__(self, instance, owner=None):
+        """
+        Tag getter. Returns an instance's tags if accessed on an instance, and
+        all of a model's tags if called on a class. That is, this model::
+
+           class Link(models.Model):
+               ...
+               tags = TagField()
+
+        Lets you do both of these::
+
+           >>> l = Link.objects.get(...)
+           >>> l.tags
+           'tag1 tag2 tag3'
+
+           >>> Link.tags
+           'tag1 tag2 tag3 tag4'
+
+        """
+        self._init(owner or instance)
+        if instance is None:
+            return self._get_edit_string_for_tags(owner=owner)
         return self._get_instance_tag_cache(instance)
->>>>>>> 3559f05d
 
     def __set__(self, instance, value):
         """
@@ -136,30 +127,24 @@
         """
         Save tags back to the database
         """
-<<<<<<< HEAD
+        instance = kwargs['instance']
+        tags = self._get_instance_tag_cache(kwargs['instance'])
+        q = Q()
+        if self.namespace is not None:
+            q &= Q(namespace=self.namespace)
+        elif self._has_instance_multiple_tag_fields and \
+                self._foreign_namespaces:
+            q &= ~Q(namespace__in=self._foreign_namespaces)
+        Tag.objects.update_tags(instance, tags, q=q,
+            default_namespace=self.namespace)
+
+    def _update(self, **kwargs): #signal, sender, instance):
+        """
+        Update tag cache from TaggedItem objects.
+        """
         instance = kwargs['instance']
         self._init(instance)
-        tags = self._get_instance_tag_cache(instance)
-        if tags is not None:
-            q = Q()
-            if self.namespace is not None:
-                q &= Q(namespace=self.namespace)
-            elif self._has_instance_multiple_tag_fields and \
-                    self._foreign_namespaces:
-                q &= ~Q(namespace__in=self._foreign_namespaces)
-            Tag.objects.update_tags(instance, tags, q=q,
-                default_namespace=self.namespace)
-=======
-        tags = self._get_instance_tag_cache(kwargs['instance'])
-        Tag.objects.update_tags(kwargs['instance'], tags)
-
-    def _update(self, **kwargs): #signal, sender, instance):
-        """
-        Update tag cache from TaggedItem objects.
-        """
-        instance = kwargs['instance']
         self._update_instance_tag_cache(instance)
->>>>>>> 3559f05d
 
     def __delete__(self, instance):
         """
@@ -198,7 +183,7 @@
         """
         # for an unsaved object, leave the default value alone
         if instance.pk is not None:
-            tags = edit_string_for_tags(Tag.objects.get_for_object(instance))
+            tags = self._get_edit_string_for_tags(instance=instance)
             self._set_instance_tag_cache(instance, tags)
 
     def get_internal_type(self):
