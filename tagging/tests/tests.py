# -*- coding: utf-8 -*-

import sys, os
from django import forms
from django.db import models
from django.db.models import Q
from django.test import TestCase
from django.contrib.contenttypes.models import ContentType
from tagging.forms import TagAdminForm, TagField
from tagging import settings
from tagging.generic import fetch_content_objects
from tagging.models import Tag, TaggedItem
<<<<<<< HEAD
from tagging.tests.models import Article, Link, Perch, Parrot, FormTest, DefaultNamespaceTest, DefaultNamespaceTest2, DefaultNamespaceTest3
from tagging.utils import calculate_cloud, check_tag_length, edit_string_for_tags, get_tag_list, get_tag_parts, get_tag, parse_tag_input, split_strip
=======
from tagging.tests.models import Article, Link, Perch, Parrot, FormTest, FormTestNull
from tagging.utils import calculate_cloud, edit_string_for_tags, get_tag_list, get_tag, parse_tag_input
>>>>>>> 3559f05d
from tagging.utils import LINEAR

#############
# Utilities #
#############

class TestParseTagInput(TestCase):
    def test_with_simple_space_delimited_tags(self):
        """ Test with simple space-delimited tags. """
        
        self.assertEquals(parse_tag_input('one'), [u'one'])
        self.assertEquals(parse_tag_input('one two'), [u'one', u'two'])
        self.assertEquals(parse_tag_input('one two three'), [u'one', u'three', u'two'])
        self.assertEquals(parse_tag_input('one one two two'), [u'one', u'two'])
        self.assertEquals(parse_tag_input('first:one'), [u'first:one'])
        self.assertEquals(parse_tag_input('first:one two'), [u'first:one', u'two'])
        self.assertEquals(parse_tag_input('one= second:two :three'),
            [u'one', u'second:two', u'three'])
        self.assertEquals(parse_tag_input(':one= :two= =three:'),
            [u'one', u'three', u'two'])
        self.assertEquals(parse_tag_input('=one=two :three:four'),
            [u'"three:four"', u'one=two'])
        self.assertEquals(parse_tag_input(':=one:two=three=:'),
            [u'"one:two"="three=:"'])
        self.assertEquals(parse_tag_input('second:one first:one'),
            [u'first:one', u'second:one'])
        self.assertEquals(parse_tag_input('first:one first:two'),
            [u'first:one', u'first:two'])
        self.assertEquals(parse_tag_input('first:one first:one second:one'),
            [u'first:one', u'second:one'])
        self.assertEquals(parse_tag_input('one=two'), [u'one=two'])
        self.assertEquals(parse_tag_input('three=four one=two'),
            [u'one=two', u'three=four'])
        self.assertEquals(parse_tag_input('one=two one=three'),
            [u'one=three', u'one=two'])
        self.assertEquals(parse_tag_input('first:one=two'), [u'first:one=two'])
        self.assertEquals(parse_tag_input('second:one=three first:one=two'),
            [u'first:one=two', u'second:one=three'])
        self.assertEquals(parse_tag_input('first:one:two=three:four=five'),
            [u'first:"one:two"="three:four=five"'])
    
    def test_with_comma_delimited_multiple_words(self):
        """ Test with comma-delimited multiple words.
            An unquoted comma in the input will trigger this. """
            
        self.assertEquals(parse_tag_input(',one'), [u'one'])
        self.assertEquals(parse_tag_input(',one two'), [u'one two'])
        self.assertEquals(parse_tag_input('one two,'), [u'one two'])
        self.assertEquals(parse_tag_input(',one two three'), [u'one two three'])
        self.assertEquals(parse_tag_input('one two three,'), [u'one two three'])
        self.assertEquals(parse_tag_input('a-one, a-two and a-three'),
            [u'a-one', u'a-two and a-three'])
        self.assertEquals(parse_tag_input('a:one, a:two and a=three'),
            [u'a:one', u'a:two and a=three'])
        self.assertEquals(parse_tag_input('a:one, a:two and a:three'),
            [u'a:"two and a:three"', u'a:one'])
        self.assertEquals(parse_tag_input('a:one, a:one=two a:one=two'),
            [u'a:one', u'a:one="two a:one=two"'])
    
    def test_with_double_quoted_multiple_words(self):
        """ Test with double-quoted multiple words.
            A completed quote will trigger this.  Unclosed quotes are ignored. """
            
        self.assertEquals(parse_tag_input('"one'), [u'one'])
        self.assertEquals(parse_tag_input('one"'), [u'one'])
        self.assertEquals(parse_tag_input('"one two'), [u'one', u'two'])
        self.assertEquals(parse_tag_input('"one two three'), [u'one', u'three', u'two'])
        self.assertEquals(parse_tag_input('"one two"'), [u'one two'])
        self.assertEquals(parse_tag_input('a-one "a-two and a-three"'),
            [u'a-one', u'a-two and a-three'])
        self.assertEquals(parse_tag_input('"one""two" "three"'), [u'onetwo', u'three'])
        self.assertEquals(parse_tag_input('":one'), [u'one'])
        self.assertEquals(parse_tag_input('one="'), [u'one'])
        self.assertEquals(parse_tag_input('"one:two"'), [u'"one:two"'])
        self.assertEquals(parse_tag_input('one:"two three"'), [u'one:two three'])
        self.assertEquals(parse_tag_input('"one:"two"=three"'), [u'"one:two=three"'])
        self.assertEquals(parse_tag_input('"one:"two"=three'), [u'"one:two"=three'])
        self.assertEquals(parse_tag_input(':"=one":two=three=:'),
            [u'"=one:two"="three=:"'])
    
    def test_with_no_loose_commas(self):
        """ Test with no loose commas -- split on spaces. """
        self.assertEquals(parse_tag_input('one two "thr,ee"'), [u'one', u'thr,ee', u'two'])
        self.assertEquals(parse_tag_input('one two:"thr,ee"'), [u'one', u'two:thr,ee'])
        self.assertEquals(parse_tag_input('one:two three=four'), [u'one:two', u'three=four'])
        
    def test_with_loose_commas(self):
        """ Loose commas - split on commas """
        self.assertEquals(parse_tag_input('"one", two three'), [u'one', u'two three'])
        self.assertEquals(parse_tag_input('"one", two:three four=five'),
            [u'one', u'two:three four=five'])
        
    def test_tags_with_double_quotes_can_contain_commas(self):
        """ Double quotes can contain commas """
        self.assertEquals(parse_tag_input('a-one "a-two, and a-three"'),
            [u'a-one', u'a-two, and a-three'])
        self.assertEquals(parse_tag_input('"two", one, one, two, "one"'),
            [u'one', u'two'])
    
    def test_with_naughty_input(self):
        """ Test with naughty input. """
        
        # Bad users! Naughty users!
        self.assertEquals(parse_tag_input(None), [])
        self.assertEquals(parse_tag_input(''), [])
        self.assertEquals(parse_tag_input('"'), [])
        self.assertEquals(parse_tag_input('""'), [])
        self.assertEquals(parse_tag_input('"' * 7), [])
        self.assertEquals(parse_tag_input(',,,,,,'), [])
        self.assertEquals(parse_tag_input('",",",",",",","'), [u','])
        self.assertEquals(parse_tag_input(':'), [])
        self.assertEquals(parse_tag_input(':::::::'), [u'"::::::"'])
        self.assertEquals(parse_tag_input('='), [])
        self.assertEquals(parse_tag_input('=' * 7), [])
        self.assertEquals(parse_tag_input(':,:,=,=,:,=,:,='), [])
        self.assertEquals(parse_tag_input(':= := =: =: : = = :'), [])
        self.assertEquals(parse_tag_input('":":":":"="="=":"="'), [u'":":"::="="=:="'])
        self.assertEquals(parse_tag_input('foo: =bar'), [u'bar', u'foo'])
        self.assertEquals(parse_tag_input('a-one "a-two" and "a-three'),
            [u'a-one', u'a-three', u'a-two', u'and'])
    
    def test_with_asterisks(self):
        self.assertEquals(parse_tag_input('*:foo bar=*'), [u'*:foo', u'bar=*'])
        self.assertEquals(parse_tag_input('*'), ['*'])
        self.assertEquals(parse_tag_input('foo:*=bar'), [u'foo:*=bar'])
        self.assertEquals(parse_tag_input(':*:='), [u'"*:"'])
        self.assertEquals(parse_tag_input('"*":foo bar="*"'), [u'*:foo', u'bar=*'])
        self.assertEquals(parse_tag_input('"*"'), ['*'])
        self.assertEquals(parse_tag_input('foo:"*"=bar'), [u'foo:*=bar'])
        self.assertEquals(parse_tag_input(':"*":='), [u'"*:"'])
    
    def test_keep_quotes(self):
        self.assertEquals(parse_tag_input('*:foo bar=*', keep_quotes=['*']), [u'*:foo', u'bar=*'])
        self.assertEquals(parse_tag_input('"*":foo bar=*', keep_quotes=['*']), [u'"*":foo', u'bar=*'])
        self.assertEquals(parse_tag_input('"*":foo bar="*"', keep_quotes=['*']), [u'"*":foo', u'bar="*"'])
        self.assertEquals(parse_tag_input('"*"', keep_quotes=['*']), ['"*"'])
        self.assertEquals(parse_tag_input('*', keep_quotes=['*']), ['*'])
        self.assertEquals(parse_tag_input('foo:*=bar', keep_quotes=['*']), [u'foo:*=bar'])
        self.assertEquals(parse_tag_input('foo:"*"=bar', keep_quotes=['*']), [u'foo:"*"=bar'])
    
    def test_default_namespace(self):
        self.assertEquals(parse_tag_input('bar', default_namespace='foo'), [u'foo:bar'])
        self.assertEquals(parse_tag_input('bar :bar', default_namespace='foo'), [u'bar', u'foo:bar'])
        self.assertEquals(parse_tag_input('foo:bar bar', default_namespace='foo'), [u'foo:bar'])
        self.assertEquals(parse_tag_input('bar=baz', default_namespace='foo'), [u'foo:bar=baz'])
        self.assertEquals(parse_tag_input('bar=baz', default_namespace='col:on'), [u'"col:on":bar=baz'])
        
        self.assertEquals(parse_tag_input('bar', default_namespace='foo'), [u'foo:bar'])
        self.assertEquals(parse_tag_input('bar foo', default_namespace='foo'), [u'foo:bar', u'foo:foo'])
        self.assertEquals(parse_tag_input('bar=foo', default_namespace='foo'), [u'foo:bar=foo'])
        self.assertEquals(parse_tag_input(':bar', default_namespace='foo'), [u'bar'], [u'foo:bar'])
        self.assertEquals(parse_tag_input('"":bar', default_namespace='foo'), [u'bar'], [u'foo:bar'])
        self.assertEquals(parse_tag_input('space:bar foo=value', default_namespace='foo'), [u'foo:foo=value', u'space:bar'])
        self.assertEquals(parse_tag_input('foo: foo:foo', default_namespace='foo'), [u'foo:foo'])
        self.assertEquals(parse_tag_input('space:"bar foo"=value', default_namespace='foo'), [u'space:bar foo=value'])
        self.assertEquals(parse_tag_input('space:bar foo=value, baz ter', default_namespace='foo'), [u'foo:baz ter', u'space:bar foo=value'])
        self.assertEquals(parse_tag_input('foo bar', default_namespace='col:on'), [u'"col:on":bar', u'"col:on":foo'])
        self.assertEquals(parse_tag_input('foo bar', default_namespace='spa ce'), [u'spa ce:bar', u'spa ce:foo'])
        self.assertEquals(parse_tag_input('foo bar', default_namespace='equ=al'), [u'"equ=al":bar', u'"equ=al":foo'])
        self.assertEquals(parse_tag_input(' ', default_namespace='equ=al'), [])

class TestSplitStrip(TestCase):
    def test_with_empty_input(self):
        self.assertEquals(split_strip(' foo '), [u'foo'])
        self.assertEquals(split_strip(' foo , bar '), [u'foo', u'bar'])
        self.assertEquals(split_strip(', foo , bar ,'), [u'foo', u'bar'])
        self.assertEquals(split_strip(None), [])
    
    def test_with_different_whitespace(self):
        self.assertEquals(split_strip(' foo\t,\nbar '), [u'foo', u'bar'])

    def test_with_athor_delimiter(self):
        self.assertEquals(split_strip(' foo bar ', ' '), [u'foo', u'bar'])
    
    def test_non_empty_input(self):
        self.assertEquals(split_strip(''), [])
        self.assertEquals(split_strip(None), [])

class TestNormalisedTagListInput(TestCase):
    def setUp(self):
        self.cheese = Tag.objects.create(name='cheese')
        self.toast = Tag.objects.create(name='toast')
        self.food_cheese = Tag.objects.create(namespace='food', name='cheese')
        self.food_egg = Tag.objects.create(namespace='food', name='egg')
        self.star_cheese_none = Tag.objects.create(namespace='*', name='cheese')
        self.star_cheese_star = Tag.objects.create(namespace='*', name='cheese', value='*')
        self.none_cheese_star = Tag.objects.create(name='cheese', value='*')
        self.cheese_star_none = Tag.objects.create(namespace='cheese', name='*')
    
    def test_single_tag_object_as_input(self):
        self.assertEquals(get_tag_list(self.cheese), [self.cheese])
    
    def test_single_string_as_input(self):
        ret = get_tag_list('cheese')
        self.assertEquals(len(ret), 1)
        self.failUnless(self.cheese in ret)
        ret = get_tag_list('food:egg')
        self.assertEquals(len(ret), 1)
        self.failUnless(self.food_egg in ret)
    
    def test_space_delimeted_string_as_input(self):
        ret = get_tag_list('cheese toast')
        self.assertEquals(len(ret), 2)
        self.failUnless(self.cheese in ret)
        self.failUnless(self.toast in ret)
    
    def test_comma_delimeted_string_as_input(self):
        ret = get_tag_list('cheese,toast')
        self.assertEquals(len(ret), 2)
        self.failUnless(self.cheese in ret)
        self.failUnless(self.toast in ret)
    
    def test_namespaced_string_as_input(self):
        ret = get_tag_list('cheese food:egg')
        self.assertEquals(len(ret), 2)
        self.failUnless(self.cheese in ret)
        self.failUnless(self.food_egg in ret)
    
    def test_invalid_string_as_input(self):
        ret = get_tag_list('=')
        self.assertEquals(len(ret), 0)
        ret = get_tag_list(':')
        self.assertEquals(len(ret), 0)
        ret = get_tag_list('"":""=""')
        self.assertEquals(len(ret), 0)
    
    def test_list_of_invalid_string_as_input(self):
        ret = get_tag_list([''])
        self.assertEquals(len(ret), 0)
        ret = get_tag_list(['='])
        self.assertEquals(len(ret), 0)
        ret = get_tag_list([':'])
        self.assertEquals(len(ret), 0)
        ret = get_tag_list(['"":""=""'])
        self.assertEquals(len(ret), 0)
    
    def test_with_empty_list(self):
        self.assertEquals(get_tag_list([]), [])

    def test_with_single_tag_instance(self):
        ret = get_tag_list(self.cheese)
        self.assertEquals(len(ret), 1)
        self.failUnless(self.cheese in ret)
    
    def test_list_of_two_strings(self):
        ret = get_tag_list(['cheese', 'toast'])
        self.assertEquals(len(ret), 2)
        self.failUnless(self.cheese in ret)
        self.failUnless(self.toast in ret)
    
        ret = get_tag_list(['cheese', 'food:egg'])
        self.assertEquals(len(ret), 2)
        self.failUnless(self.cheese in ret)
        self.failUnless(self.food_egg in ret)
    
    def test_list_of_tag_primary_keys(self):
        ret = get_tag_list([self.cheese.id, self.toast.id])
        self.assertEquals(len(ret), 2)
        self.failUnless(self.cheese in ret)
        self.failUnless(self.toast in ret)
    
    def test_list_of_strings_with_strange_nontag_string(self):
        ret = get_tag_list(['cheese', 'toast', 'ŠĐĆŽćžšđ'])
        self.assertEquals(len(ret), 2)
        self.failUnless(self.cheese in ret)
        self.failUnless(self.toast in ret)
    
    def test_list_of_tag_instances(self):
        ret = get_tag_list([self.cheese, self.toast])
        self.assertEquals(len(ret), 2)
        self.failUnless(self.cheese in ret)
        self.failUnless(self.toast in ret)
    
    def test_tuple_of_instances(self):
        ret = get_tag_list((self.cheese, self.toast))
        self.assertEquals(len(ret), 2)
        self.failUnless(self.cheese in ret)
        self.failUnless(self.toast in ret)
    
    def test_with_tag_filter(self):
        ret = get_tag_list(Tag.objects.filter(name__in=['cheese', 'toast']))
        self.assertEquals(len(ret), 6)
        self.failUnless(self.cheese in ret)
        self.failUnless(self.food_cheese in ret)
        self.failUnless(self.toast in ret)
        self.failUnless(self.none_cheese_star in ret)
        self.failUnless(self.star_cheese_star in ret)
        self.failUnless(self.star_cheese_none in ret)
        
    def test_with_invalid_input_mix_of_string_and_instance(self):
        try:
            get_tag_list(['cheese', self.toast])
        except ValueError, ve:
            self.assertEquals(str(ve),
                'If a list or tuple of tags is provided, they must all be tag names, Tag objects or Tag ids.')
        except Exception, e:
            raise self.failureException('the wrong type of exception was raised: type [%s] value [%]' %\
                (str(type(e)), str(e)))
        else:
            raise self.failureException('a ValueError exception was supposed to be raised!')
    
    def test_with_invalid_input(self):
        try:
            get_tag_list(29)
        except ValueError, ve:
            self.assertEquals(str(ve), 'The tag input given was invalid.')
        except Exception, e:
            raise self.failureException('the wrong type of exception was raised: type [%s] value [%s]' %\
                (str(type(e)), str(e)))
        else:
            raise self.failureException('a ValueError exception was supposed to be raised!')

    def test_with_asterisks(self):
        ret = get_tag_list('*:cheese')
        self.assertEquals(len(ret), 1)
        self.failUnless(self.star_cheese_none in ret)

        ret = get_tag_list('cheese:*')
        self.assertEquals(len(ret), 1)
        self.failUnless(self.cheese_star_none in ret)

        ret = get_tag_list('*:cheese=*')
        self.assertEquals(len(ret), 1)
        self.failUnless(self.star_cheese_star in ret)

        ret = get_tag_list('cheese=*')
        self.assertEquals(len(ret), 1)
        self.failUnless(self.none_cheese_star in ret)

    def test_with_wildcards(self):
        ret = get_tag_list('*:cheese', wildcard='*')
        self.assertEquals(len(ret), 3)
        self.failUnless(self.star_cheese_none in ret)
        self.failUnless(self.food_cheese in ret)
        self.failUnless(self.cheese in ret)

        ret = get_tag_list('cheese:*', wildcard='*')
        self.assertEquals(len(ret), 1)
        self.failUnless(self.cheese_star_none in ret)

        ret = get_tag_list('*:cheese=*', wildcard='*')
        self.assertEquals(len(ret), 5)
        self.failUnless(self.star_cheese_none in ret)
        self.failUnless(self.star_cheese_star in ret)
        self.failUnless(self.none_cheese_star in ret)
        self.failUnless(self.food_cheese in ret)
        self.failUnless(self.cheese in ret)

        # you can quote the wildcard
        ret = get_tag_list('"*":cheese="*"', wildcard='*')
        self.assertEquals(len(ret), 1)
        self.failUnless(self.star_cheese_star in ret)

        ret = get_tag_list('cheese=*', wildcard='*')
        self.assertEquals(len(ret), 2)
        self.failUnless(self.cheese in ret)
        self.failUnless(self.none_cheese_star in ret)

        # you can use any string as wildcard
        ret = get_tag_list('cheese=*', wildcard='cheese')
        self.assertEquals(len(ret), 1)
        self.failUnless(self.none_cheese_star in ret)

        ret = get_tag_list('*:*=*', wildcard='*')
        self.assertEquals(len(ret), 8)
        self.failUnless(self.star_cheese_none in ret)
        self.failUnless(self.star_cheese_star in ret)
        self.failUnless(self.none_cheese_star in ret)
        self.failUnless(self.food_cheese in ret)
        self.failUnless(self.cheese in ret)
        self.failUnless(self.toast in ret)
        self.failUnless(self.food_egg in ret)
    
    def test_with_default_namespace(self):
        ret = get_tag_list('cheese', default_namespace='food')
        self.assertEquals(len(ret), 1)
        self.failUnless(self.food_cheese in ret)
        
        ret = get_tag_list(':cheese', default_namespace='food')
        self.assertEquals(len(ret), 1)
        self.failUnless(self.cheese in ret)
        
        ret = get_tag_list('cheese :cheese', default_namespace='food')
        self.assertEquals(len(ret), 2)
        self.failUnless(self.cheese in ret)
        self.failUnless(self.food_cheese in ret)

    def test_with_wildcard_and_default_namespace(self):
        ret = get_tag_list('*:cheese', wildcard='*', default_namespace='food')
        self.assertEquals(len(ret), 3)
        self.failUnless(self.star_cheese_none in ret)
        self.failUnless(self.food_cheese in ret)
        self.failUnless(self.cheese in ret)
    
        ret = get_tag_list('*:cheese egg', wildcard='*', default_namespace='food')
        self.assertEquals(len(ret), 4)
        self.failUnless(self.star_cheese_none in ret)
        self.failUnless(self.food_cheese in ret)
        self.failUnless(self.cheese in ret)
        self.failUnless(self.food_egg in ret)
    
        ret = get_tag_list(['*:cheese', 'egg'], wildcard='*', default_namespace='food')
        self.assertEquals(len(ret), 4)
        self.failUnless(self.star_cheese_none in ret)
        self.failUnless(self.food_cheese in ret)
        self.failUnless(self.cheese in ret)
        self.failUnless(self.food_egg in ret)
    
    def test_with_tag_instance(self):
        self.assertEquals(get_tag(self.cheese), self.cheese)
        self.assertEquals(get_tag(self.cheese), self.cheese)
    
    def test_with_string(self):
        self.assertEquals(get_tag('cheese'), self.cheese)
    
    def test_with_primary_key(self):
        self.assertEquals(get_tag(self.cheese.id), self.cheese)
    
    def test_nonexistent_tag(self):
        self.assertEquals(get_tag('mouse'), None)

    def test_get_tag_with_default_namespace(self):
        self.assertEquals(get_tag('cheese', default_namespace='food'), self.food_cheese)
        self.assertEquals(get_tag(':cheese', default_namespace='food'), self.cheese)
        self.assertEquals(get_tag('*:cheese', default_namespace='food'), self.star_cheese_none)

class TestCalculateCloud(TestCase):
    def setUp(self):
        self.tags = []
        for line in open(os.path.join(os.path.dirname(__file__), 'tags.txt')).readlines():
            parts, count = line.rstrip().split()
            tag = Tag(**get_tag_parts(parts))
            tag.count = int(count)
            self.tags.append(tag)
    
    def test_default_distribution(self):
        sizes = {}
        for tag in calculate_cloud(self.tags, steps=5):
            sizes[tag.font_size] = sizes.get(tag.font_size, 0) + 1
        
        # This isn't a pre-calculated test, just making sure it's consistent
        self.assertEquals(sizes[1], 48)
        self.assertEquals(sizes[2], 30)
        self.assertEquals(sizes[3], 19)
        self.assertEquals(sizes[4], 15)
        self.assertEquals(sizes[5], 10)
    
    def test_linear_distribution(self):
        sizes = {}
        for tag in calculate_cloud(self.tags, steps=5, distribution=LINEAR):
            sizes[tag.font_size] = sizes.get(tag.font_size, 0) + 1
        
        # This isn't a pre-calculated test, just making sure it's consistent
        self.assertEquals(sizes[1], 97)
        self.assertEquals(sizes[2], 12)
        self.assertEquals(sizes[3], 7)
        self.assertEquals(sizes[4], 2)
        self.assertEquals(sizes[5], 4)
    
    def test_invalid_distribution(self):
        try:
            calculate_cloud(self.tags, steps=5, distribution='cheese')
        except ValueError, ve:
            self.assertEquals(str(ve), 'Invalid distribution algorithm specified: cheese.')
        except Exception, e:
            raise self.failureException('the wrong type of exception was raised: type [%s] value [%s]' %\
                (str(type(e)), str(e)))
        else:
            raise self.failureException('a ValueError exception was supposed to be raised!')

class TestGetTag(TestCase):
    def setUp(self):
        self.foo_tag = Tag.objects.create(name='foo')
        self.foobar_tag = Tag.objects.create(name='foo:bar')
        self.barbaz_tag = Tag.objects.create(name='bar=baz')
        self.bar_baz_tag = Tag.objects.create(name='bar', value='baz')
        self.foo_bar_tag = Tag.objects.create(name='bar', namespace='foo')
        self.foo_bar_baz_tag = Tag.objects.create(name='bar', namespace='foo', value='baz')
        self.one_tag = Tag.objects.create(name='two three', namespace='one', value='four')
        self.sign_tag = Tag.objects.create(name=':=', namespace=':=', value=':=')
        
    def test_simple_tags(self):
        self.failUnless(get_tag('foo'), self.foo_tag)
        self.failUnless(get_tag('"foo:bar"'), self.foobar_tag)
        self.failUnless(get_tag('foo:bar'), self.foo_bar_tag)
        self.failUnless(get_tag('"bar=baz"'), self.barbaz_tag)
        self.failUnless(get_tag('bar=baz'), self.bar_baz_tag)
        self.failUnless(get_tag('foo:bar=baz'), self.bar_baz_tag)
        self.failUnless(get_tag('"foo":"bar"="baz"'), self.bar_baz_tag)
        self.failUnless(get_tag('one:"two three"=four'), self.one_tag)
        self.failUnless(get_tag('":=":":="=":="'), self.sign_tag)

class TestGetTagParts(TestCase):
    def test_simple_cases(self):
        self.assertEquals(get_tag_parts('bar'),
            {'namespace': None, 'name': 'bar', 'value': None})
        self.assertEquals(get_tag_parts('foo:bar'),
            {'namespace': 'foo', 'name': 'bar', 'value': None})
        self.assertEquals(get_tag_parts('bar=baz'),
            {'namespace': None, 'name': 'bar', 'value': 'baz'})
        self.assertEquals(get_tag_parts('foo:bar=baz'),
            {'namespace': 'foo', 'name': 'bar', 'value': 'baz'})
        self.assertEquals(get_tag_parts(' foo: bar =baz '),
            {'namespace': ' foo', 'name': ' bar ', 'value': 'baz '})
        self.assertEquals(get_tag_parts(':foo'),
            {'namespace': None, 'name': 'foo', 'value': None})
        self.assertEquals(get_tag_parts('foo='),
            {'namespace': None, 'name': 'foo', 'value': None})

    def test_with_quotes(self):
        self.assertEquals(get_tag_parts('"bar="'),
            {'namespace': None, 'name': 'bar=', 'value': None})
        self.assertEquals(get_tag_parts('":="'),
            {'namespace': None, 'name': ':=', 'value': None})
        self.assertEquals(get_tag_parts('":=":":="=":="'),
            {'namespace': ':=', 'name': ':=', 'value': ':='})

    def test_keep_quotes(self):
        self.assertEquals(get_tag_parts('*', keep_quotes=['*']),
            {'namespace': None, 'name': '*', 'value': None})
        self.assertEquals(get_tag_parts('"*"', keep_quotes=['*']),
            {'namespace': None, 'name': '"*"', 'value': None})
        self.assertEquals(get_tag_parts('*:"*"=*', keep_quotes=['*']),
            {'namespace': '*', 'name': '"*"', 'value': '*'})
        self.assertEquals(get_tag_parts('"*":"*"="*"', keep_quotes=['*']),
            {'namespace': '"*"', 'name': '"*"', 'value': '"*"'})
        self.assertEquals(get_tag_parts('*:"*:"=*', keep_quotes=['*']),
            {'namespace': '*', 'name': '*:', 'value': '*'})
        self.assertEquals(get_tag_parts('*:"*:"=*', keep_quotes=['*']),
            {'namespace': '*', 'name': '*:', 'value': '*'})

    def test_default_namespace(self):
        self.assertEquals(get_tag_parts('bar', default_namespace='foo'),
            {'namespace': 'foo', 'name': 'bar', 'value': None})
        self.assertEquals(get_tag_parts(':bar', default_namespace='foo'),
            {'namespace': None, 'name': 'bar', 'value': None})
        self.assertEquals(get_tag_parts('foo:bar', default_namespace='foo'),
            {'namespace': 'foo', 'name': 'bar', 'value': None})
        self.assertEquals(get_tag_parts('baz:bar', default_namespace='foo'),
            {'namespace': 'baz', 'name': 'bar', 'value': None})


class TestCheckTagLength(TestCase):
    def setUp(self):
        self.original_max_tag_length = settings.MAX_TAG_LENGTH
        self.original_max_tag_name_length = settings.MAX_TAG_NAME_LENGTH
        self.original_max_tag_namespace_length = settings.MAX_TAG_NAMESPACE_LENGTH
        self.original_max_tag_value_length = settings.MAX_TAG_VALUE_LENGTH
    
    def tearDown(self):
        settings.MAX_TAG_LENGTH = self.original_max_tag_length
        settings.MAX_TAG_NAME_LENGTH = self.original_max_tag_name_length
        settings.MAX_TAG_NAMESPACE_LENGTH = self.original_max_tag_namespace_length
        settings.MAX_TAG_VALUE_LENGTH = self.original_max_tag_value_length
    
    def test_total_tag_length(self):
        settings.MAX_TAG_LENGTH = 50
        settings.MAX_TAG_NAME_LENGTH = 40
        settings.MAX_TAG_NAMESPACE_LENGTH = 10
        settings.MAX_TAG_VALUE_LENGTH = 10
        try:
            check_tag_length({'namespace': None, 'name': 'a' * 40, 'value': None})
        except Exception, e:
            self.fail(e)
        try:
            check_tag_length({'namespace': None, 'name': 'a' * 41, 'value': None})
            self.fail()
        except ValueError, ve:
            self.assertEquals(ve.args[1], 'name')
        try:
            check_tag_length({'namespace': 'a' * 10, 'name': 'a', 'value': None})
        except Exception, e:
            self.fail(e)
        try:
            check_tag_length({'namespace': 'a' * 11, 'name': 'a', 'value': None})
            self.fail()
        except ValueError, ve:
            self.assertEquals(ve.args[1], 'namespace')
        try:
            check_tag_length({'namespace': None, 'name': 'a', 'value': 'a' * 10})
        except Exception, e:
            self.fail(e)
        try:
            check_tag_length({'namespace': None, 'name': 'a', 'value': 'a' * 11})
            self.fail()
        except ValueError, ve:
            self.assertEquals(ve.args[1], 'value')
        try:
            check_tag_length({'namespace': 'a' * 10, 'name': 'a' * 30, 'value': 'a' * 10})
        except Exception, e:
            self.fail(e)
        try:
            check_tag_length({'namespace': 'a' * 10, 'name': 'a' * 30, 'value': 'a' * 11})
            self.fail()
        except ValueError, ve:
            self.assertEquals(ve.args[1], 'tag')

#########
# Model #
#########

class TestTagModel(TestCase):
    def test_unicode_behaviour(self):
        self.assertEqual(unicode(Tag(name='foo')), u'foo')
        self.assertEqual(unicode(Tag(namespace='foo', name='bar')), u'foo:bar')
        self.assertEqual(unicode(Tag(name='foo', value='bar')), u'foo=bar')
        self.assertEqual(unicode(Tag(namespace='foo', name='bar', value='baz')), u'foo:bar=baz')
        self.assertEqual(unicode(Tag(name='foo:bar')), u'"foo:bar"')
        self.assertEqual(unicode(Tag(name='foo:bar=baz')), u'"foo:bar=baz"')
        self.assertEqual(unicode(Tag(namespace='spam', name='foo:bar=baz')), u'spam:"foo:bar=baz"')
        self.assertEqual(unicode(Tag(namespace='spam', name='foo:bar=baz', value='egg')), u'spam:"foo:bar=baz"=egg')
        self.assertEqual(unicode(Tag(namespace='spam:egg', name='foo:bar=baz')), u'"spam:egg":"foo:bar=baz"')
        self.assertEqual(unicode(Tag(name='foo:bar=baz', value='spam:egg')), u'"foo:bar=baz"="spam:egg"')
        self.assertEqual(unicode(Tag(namespace=':', name=':=', value='=')), u'":":":="="="')

###########
# Manager #
###########

class TestModelTagManager(TestCase):
    def setUp(self):
        parrot_details = (
            ('pining for the fjords', 9, True,  'foo bar spam:egg=ham'),
            ('passed on',             6, False, 'bar baz ter'),
            ('no more',               4, True,  'bar foo ter spam:egg=ham'),
            ('late',                  2, False, 'bar ter spam:foo'),
        )
        
        for state, perch_size, perch_smelly, tags in parrot_details:
            perch = Perch.objects.create(size=perch_size, smelly=perch_smelly)
            parrot = Parrot.objects.create(state=state, perch=perch)
            Tag.objects.update_tags(parrot, tags)
    
    def test_manager_method_get_query_set(self):
        tags = Parrot.tagged.get_query_set()
        self.assertEquals(len(tags), 6)
        self.failUnless(get_tag('bar') in tags)
        self.failUnless(get_tag('foo') in tags)
        self.failUnless(get_tag('baz') in tags)
        self.failUnless(get_tag('ter') in tags)
        self.failUnless(get_tag('spam:egg=ham') in tags)
        self.failUnless(get_tag('spam:foo') in tags)

        tags = Parrot.tagged.all()
        self.assertEquals(len(tags), 6)
        self.failUnless(get_tag('bar') in tags)
        self.failUnless(get_tag('foo') in tags)
        self.failUnless(get_tag('baz') in tags)
        self.failUnless(get_tag('ter') in tags)
        self.failUnless(get_tag('spam:egg=ham') in tags)
        self.failUnless(get_tag('spam:foo') in tags)

    def test_manager_method_cloud(self):
        cloud_tags = Parrot.tagged.cloud()
        relevant_attribute_list = [(unicode(tag), tag.count, tag.font_size) for tag in cloud_tags]
        self.assertEquals(len(relevant_attribute_list), 6)
        self.failUnless((u'bar', 4, 4) in relevant_attribute_list)
        self.failUnless((u'ter', 3, 3) in relevant_attribute_list)
        self.failUnless((u'foo', 2, 2) in relevant_attribute_list)
        self.failUnless((u'spam:egg=ham', 2, 2) in relevant_attribute_list)
        self.failUnless((u'baz', 1, 1) in relevant_attribute_list)
        self.failUnless((u'spam:foo', 1, 1) in relevant_attribute_list)

    def test_manager_method_related(self):
        related_tags = Parrot.tagged.related('bar ter', counts=True)
        relevant_attribute_list = [(unicode(tag), tag.count) for tag in related_tags]
        self.assertEquals(len(relevant_attribute_list), 4)
        self.failUnless((u'baz', 1) in relevant_attribute_list)
        self.failUnless((u'foo', 1) in relevant_attribute_list)
        self.failUnless((u'spam:egg=ham', 1) in relevant_attribute_list)
        self.failUnless((u'spam:foo', 1) in relevant_attribute_list)

    def test_manager_method_usage(self):
        tag_usage = Parrot.tagged.usage(counts=True)
        relevant_attribute_list = [(unicode(tag), tag.count) for tag in tag_usage]
        self.assertEquals(len(relevant_attribute_list), 6)
        self.failUnless((u'bar', 4) in relevant_attribute_list)
        self.failUnless((u'baz', 1) in relevant_attribute_list)
        self.failUnless((u'foo', 2) in relevant_attribute_list)
        self.failUnless((u'ter', 3) in relevant_attribute_list)
        self.failUnless((u'spam:egg=ham', 2) in relevant_attribute_list)
        self.failUnless((u'spam:foo', 1) in relevant_attribute_list)

class TestModelTaggedItemManager(TestCase):
    def setUp(self):
        parrot_details = (
            ('pining for the fjords', 9, True,  'foo bar spam:egg=ham'),
            ('passed on',             6, False, 'baz ter'),
            ('no more',               4, True,  'foo spam:egg=ham'),
            ('late',                  2, False, 'bar ter spam:foo'),
        )
        
        for state, perch_size, perch_smelly, tags in parrot_details:
            perch = Perch.objects.create(size=perch_size, smelly=perch_smelly)
            parrot = Parrot.objects.create(state=state, perch=perch)
            Tag.objects.update_tags(parrot, tags)
        
        self.pining_for_the_fjords_parrot = Parrot.objects.get(state='pining for the fjords')
        self.passed_on_parrot = Parrot.objects.get(state='passed on')
        self.no_more_parrot = Parrot.objects.get(state='no more')
        self.late_parrot = Parrot.objects.get(state='late')
    
    def test_manager_method_related_to(self):
        related_objs = Parrot.tagged_items.related_to(self.pining_for_the_fjords_parrot)
        self.assertEquals(len(related_objs), 2)
        self.assertEquals(related_objs, [self.no_more_parrot, self.late_parrot])

        related_objs = Parrot.tagged_items.related_to(self.late_parrot, Parrot.objects.filter(perch__smelly=False))
        self.assertEquals(len(related_objs), 1)
        self.assertEquals(related_objs, [self.passed_on_parrot])

        related_objs = Parrot.tagged_items.related_to(self.pining_for_the_fjords_parrot, num=1)
        self.assertEquals(len(related_objs), 1)
        self.assertEquals(related_objs, [self.no_more_parrot])

        related_objs = Parrot.tagged_items.related_to(self.pining_for_the_fjords_parrot, Parrot.objects.exclude(state__startswith='p'), num=1)
        self.assertEquals(len(related_objs), 1)
        self.assertEquals(related_objs, [self.no_more_parrot])

    def test_manager_method_with_all(self):
        related_objs = Parrot.tagged_items.with_all('foo spam:egg=ham')
        self.assertEquals(len(related_objs), 2)
        self.failUnless(self.pining_for_the_fjords_parrot in related_objs)
        self.failUnless(self.no_more_parrot in related_objs)

        related_objs = Parrot.tagged_items.with_all('foo spam:egg=ham', Parrot.objects.filter(state__startswith='p'))
        self.assertEquals(len(related_objs), 1)
        self.failUnless(self.pining_for_the_fjords_parrot in related_objs)

    def test_manager_method_with_any(self):
        related_objs = Parrot.tagged_items.with_any('bar ter')
        self.assertEquals(len(related_objs), 3)
        self.failUnless(self.pining_for_the_fjords_parrot in related_objs)
        self.failUnless(self.passed_on_parrot in related_objs)
        self.failUnless(self.late_parrot in related_objs)

        related_objs = Parrot.tagged_items.with_any('bar ter', Parrot.objects.filter(state__startswith='p'))
        self.assertEquals(len(related_objs), 2)
        self.failUnless(self.pining_for_the_fjords_parrot in related_objs)
        self.failUnless(self.passed_on_parrot in related_objs)

class TestTagDescriptor(TestCase):
    def setUp(self):
        parrot_details = (
            ('pining for the fjords', 9, True,  'foo bar spam:egg=ham'),
            ('passed on',             6, False, 'baz ter'),
            ('no more',               4, True,  'foo spam:egg=ham'),
            ('late',                  2, False, 'bar ter spam:foo'),
        )
        
        for state, perch_size, perch_smelly, tags in parrot_details:
            perch = Perch.objects.create(size=perch_size, smelly=perch_smelly)
            parrot = Parrot.objects.create(state=state, perch=perch)
            Tag.objects.update_tags(parrot, tags)
        
        self.pining_for_the_fjords_parrot = Parrot.objects.get(state='pining for the fjords')
        self.passed_on_parrot = Parrot.objects.get(state='passed on')
        self.no_more_parrot = Parrot.objects.get(state='no more')
        self.late_parrot = Parrot.objects.get(state='late')
        
    def test_descriptors_get_method(self):
        tags = Parrot.tags.all()
        self.assertEquals(len(tags), 6)
        self.failUnless(get_tag('foo') in tags)
        self.failUnless(get_tag('bar') in tags)
        self.failUnless(get_tag('spam:egg=ham') in tags)
        self.failUnless(get_tag('baz') in tags)
        self.failUnless(get_tag('ter') in tags)
        self.failUnless(get_tag('spam:foo') in tags)

        tags = self.pining_for_the_fjords_parrot.tags
        self.assertEquals(len(tags), 3)
        self.failUnless(get_tag('foo') in tags)
        self.failUnless(get_tag('bar') in tags)
        self.failUnless(get_tag('spam:egg=ham') in tags)
        
    def test_descriptors_set_method(self):
        tags = Tag.objects.get_for_object(self.pining_for_the_fjords_parrot)
        self.assertEquals(len(tags), 3)
        self.failUnless(get_tag('foo') in tags)
        self.failUnless(get_tag('bar') in tags)
        self.failUnless(get_tag('spam:egg=ham') in tags)

        self.pining_for_the_fjords_parrot.tags = 'foo baz spam:foo'
        tags = Tag.objects.get_for_object(self.pining_for_the_fjords_parrot)
        self.assertEquals(len(tags), 3)
        self.failUnless(get_tag('foo') in tags)
        self.failUnless(get_tag('baz') in tags)
        self.failUnless(get_tag('spam:foo') in tags)

        self.pining_for_the_fjords_parrot.tags = None
        tags = Tag.objects.get_for_object(self.pining_for_the_fjords_parrot)
        self.assertEquals(len(tags), 0)

    def test_descriptors_del_method(self):
        tags = Tag.objects.get_for_object(self.pining_for_the_fjords_parrot)
        self.assertEquals(len(tags), 3)
        self.failUnless(get_tag('foo') in tags)
        self.failUnless(get_tag('bar') in tags)
        self.failUnless(get_tag('spam:egg=ham') in tags)

        del self.pining_for_the_fjords_parrot.tags
        tags = Tag.objects.get_for_object(self.pining_for_the_fjords_parrot)
        self.assertEquals(len(tags), 0)

    def test_descriptors_with_namespace(self):
        tags = Tag.objects.get_for_object(self.pining_for_the_fjords_parrot)
        self.assertEquals(len(tags), 3)
        self.failUnless(get_tag('foo') in tags)
        self.failUnless(get_tag('bar') in tags)
        self.failUnless(get_tag('spam:egg=ham') in tags)

        tags = self.pining_for_the_fjords_parrot.spam2
        self.assertEquals(len(tags), 1)
        self.failUnless(get_tag('spam:egg=ham') in tags)

        self.pining_for_the_fjords_parrot.spam = 'spam:egg'
        tags = self.pining_for_the_fjords_parrot.spam
        self.assertEquals(len(tags), 1)
        self.failUnless(get_tag('spam:egg') in tags)
        tags = self.pining_for_the_fjords_parrot.spam2
        self.assertEquals(len(tags), 1)
        self.failUnless(get_tag('spam:egg') in tags)

        tags = Tag.objects.get_for_object(self.pining_for_the_fjords_parrot)
        self.assertEquals(len(tags), 3)
        self.failUnless(get_tag('foo') in tags)
        self.failUnless(get_tag('bar') in tags)
        self.failUnless(get_tag('spam:egg') in tags)

        del self.pining_for_the_fjords_parrot.spam

        tags = self.pining_for_the_fjords_parrot.spam
        self.assertEquals(len(tags), 0)
        tags = self.pining_for_the_fjords_parrot.spam2
        self.assertEquals(len(tags), 0)

        tags = Tag.objects.get_for_object(self.pining_for_the_fjords_parrot)
        self.assertEquals(len(tags), 2)
        self.failUnless(get_tag('foo') in tags)
        self.failUnless(get_tag('bar') in tags)

        tags = self.pining_for_the_fjords_parrot.attrs
        self.assertEquals(len(tags), 0)

        self.pining_for_the_fjords_parrot.attrs = 'fly size:big'
        tags = self.pining_for_the_fjords_parrot.attrs
        self.assertEquals(len(tags), 1)
        self.failUnless(get_tag('attr:fly') in tags)

        tags = Tag.objects.get_for_object(self.pining_for_the_fjords_parrot)
        self.assertEquals(len(tags), 3)
        self.failUnless(get_tag('foo') in tags)
        self.failUnless(get_tag('bar') in tags)
        self.failUnless(get_tag('attr:fly') in tags)

###########
# Tagging #
###########

class TestBasicTagging(TestCase):
    def setUp(self):
        self.dead_parrot = Parrot.objects.create(state='dead')
    
    def test_update_tags(self):
        Tag.objects.update_tags(self.dead_parrot, 'foo,bar,"ter"')
        tags = Tag.objects.get_for_object(self.dead_parrot)
        self.assertEquals(len(tags), 3)
        self.failUnless(get_tag('foo') in tags)
        self.failUnless(get_tag('bar') in tags)
        self.failUnless(get_tag('ter') in tags)
        
        Tag.objects.update_tags(self.dead_parrot, '"foo" bar "baz"')
        tags = Tag.objects.get_for_object(self.dead_parrot)
        self.assertEquals(len(tags), 3)
        self.failUnless(get_tag('bar') in tags)
        self.failUnless(get_tag('baz') in tags)
        self.failUnless(get_tag('foo') in tags)
        
        Tag.objects.update_tags(self.dead_parrot, '"foo":bar "baz"')
        tags = Tag.objects.get_for_object(self.dead_parrot)
        self.assertEquals(len(tags), 2)
        self.failUnless(get_tag('foo:bar') in tags)
        self.failUnless(get_tag('baz') in tags)
        
        Tag.objects.update_tags(self.dead_parrot, '"foo":bar="baz"')
        tags = Tag.objects.get_for_object(self.dead_parrot)
        self.assertEquals(len(tags), 1)
        self.failUnless(get_tag('foo:bar=baz') in tags)
        
        Tag.objects.update_tags(self.dead_parrot, 'bar="baz"')
        tags = Tag.objects.get_for_object(self.dead_parrot)
        self.assertEquals(len(tags), 1)
        self.failUnless(get_tag('bar=baz') in tags)

    def test_update_tags_with_default_namespace(self):
        Tag.objects.update_tags(self.dead_parrot, 'bar', default_namespace='foo')
        tags = Tag.objects.get_for_object(self.dead_parrot)
        self.assertEquals(len(tags), 1)
        self.failUnless(get_tag('foo:bar') in tags)
        
        Tag.objects.update_tags(self.dead_parrot, 'bar foo', default_namespace='foo')
        tags = Tag.objects.get_for_object(self.dead_parrot)
        self.assertEquals(len(tags), 2)
        self.failUnless(get_tag('foo:bar') in tags)
        self.failUnless(get_tag('foo:foo') in tags)
        
        Tag.objects.update_tags(self.dead_parrot, 'bar=foo', default_namespace='foo')
        tags = Tag.objects.get_for_object(self.dead_parrot)
        self.assertEquals(len(tags), 1)
        self.failUnless(get_tag('foo:bar=foo') in tags)
        
        Tag.objects.update_tags(self.dead_parrot, ':bar', default_namespace='foo')
        tags = Tag.objects.get_for_object(self.dead_parrot)
        self.assertEquals(len(tags), 1)
        self.failUnless(get_tag('bar') in tags)
        self.failUnless(get_tag('foo:bar') not in tags)
        
        Tag.objects.update_tags(self.dead_parrot, '"":bar', default_namespace='foo')
        tags = Tag.objects.get_for_object(self.dead_parrot)
        self.assertEquals(len(tags), 1)
        self.failUnless(get_tag('bar') in tags)
        self.failUnless(get_tag('foo:bar') not in tags)
        
        Tag.objects.update_tags(self.dead_parrot, 'space:bar foo=value', default_namespace='foo')
        tags = Tag.objects.get_for_object(self.dead_parrot)
        self.assertEquals(len(tags), 2)
        self.failUnless(get_tag('space:bar') in tags)
        self.failUnless(get_tag('foo:foo=value') in tags)
        
        Tag.objects.update_tags(self.dead_parrot, 'foo: foo:foo', default_namespace='foo')
        tags = Tag.objects.get_for_object(self.dead_parrot)
        self.assertEquals(len(tags), 1)
        self.failUnless(get_tag('foo:foo') in tags)
        
        Tag.objects.update_tags(self.dead_parrot, 'space:"bar foo"=value', default_namespace='foo')
        tags = Tag.objects.get_for_object(self.dead_parrot)
        self.assertEquals(len(tags), 1)
        self.failUnless(get_tag('space:bar foo=value') in tags)
        
        Tag.objects.update_tags(self.dead_parrot, 'space:bar foo=value, baz ter', default_namespace='foo')
        tags = Tag.objects.get_for_object(self.dead_parrot)
        self.assertEquals(len(tags), 2)
        self.failUnless(get_tag('space:bar foo=value') in tags)
        self.failUnless(get_tag('foo:baz ter') in tags)
        
        Tag.objects.update_tags(self.dead_parrot, 'foo bar', default_namespace='col:on')
        tags = Tag.objects.get_for_object(self.dead_parrot)
        self.assertEquals(len(tags), 2)
        self.failUnless(get_tag('"col:on":foo') in tags)
        self.failUnless(get_tag('"col:on":bar') in tags)
        
        Tag.objects.update_tags(self.dead_parrot, 'foo bar', default_namespace='spa ce')
        tags = Tag.objects.get_for_object(self.dead_parrot)
        self.assertEquals(len(tags), 2)
        self.failUnless(get_tag('spa ce:foo') in tags)
        self.failUnless(get_tag('spa ce:bar') in tags)
        
        Tag.objects.update_tags(self.dead_parrot, 'foo bar', default_namespace='equ=al')
        tags = Tag.objects.get_for_object(self.dead_parrot)
        self.assertEquals(len(tags), 2)
        self.failUnless(get_tag('"equ=al":foo') in tags)
        self.failUnless(get_tag('"equ=al":bar') in tags)
        
        Tag.objects.update_tags(self.dead_parrot, ' ', default_namespace='equ=al')
        tags = Tag.objects.get_for_object(self.dead_parrot)
        self.assertEquals(len(tags), 0)
        
    def test_add_tag(self):
        # start off in a known, mildly interesting state
        Tag.objects.update_tags(self.dead_parrot, 'foo bar baz')
        tags = Tag.objects.get_for_object(self.dead_parrot)
        self.assertEquals(len(tags), 3)
        self.failUnless(get_tag('bar') in tags)
        self.failUnless(get_tag('baz') in tags)
        self.failUnless(get_tag('foo') in tags)
        
        # try to add a tag that already exists
        Tag.objects.add_tag(self.dead_parrot, 'foo')
        tags = Tag.objects.get_for_object(self.dead_parrot)
        self.assertEquals(len(tags), 3)
        self.failUnless(get_tag('bar') in tags)
        self.failUnless(get_tag('baz') in tags)
        self.failUnless(get_tag('foo') in tags)
        
        # now add a tag that doesn't already exist
        Tag.objects.add_tag(self.dead_parrot, 'zip')
        tags = Tag.objects.get_for_object(self.dead_parrot)
        self.assertEquals(len(tags), 4)
        self.failUnless(get_tag('zip') in tags)
        self.failUnless(get_tag('bar') in tags)
        self.failUnless(get_tag('baz') in tags)
        self.failUnless(get_tag('foo') in tags)

        # try to add a tag that has the same name of an existing but a
        # different namespace and a tag that looks the same but quoted
        Tag.objects.add_tag(self.dead_parrot, 'foo:bar')
        tags = Tag.objects.get_for_object(self.dead_parrot)
        self.assertEquals(len(tags), 5)
        self.failUnless(get_tag('zip') in tags)
        self.failUnless(get_tag('bar') in tags)
        self.failUnless(get_tag('baz') in tags)
        self.failUnless(get_tag('foo') in tags)
        self.failUnless(get_tag('foo:bar') in tags)
        
        # try to add a tag that looks like an already existent namespaced tag
        # but is quoted
        Tag.objects.add_tag(self.dead_parrot, '"foo:bar"')
        tags = Tag.objects.get_for_object(self.dead_parrot)
        self.assertEquals(len(tags), 6)
        self.failUnless(get_tag('zip') in tags)
        self.failUnless(get_tag('bar') in tags)
        self.failUnless(get_tag('baz') in tags)
        self.failUnless(get_tag('foo') in tags)
        self.failUnless(get_tag('foo:bar') in tags)
        self.failUnless(get_tag('"foo:bar"') in tags)
        
        # now add a tag with namespace that already exists
        Tag.objects.add_tag(self.dead_parrot, 'foo:bar')
        tags = Tag.objects.get_for_object(self.dead_parrot)
        self.assertEquals(len(tags), 6)
        self.failUnless(get_tag('zip') in tags)
        self.failUnless(get_tag('bar') in tags)
        self.failUnless(get_tag('baz') in tags)
        self.failUnless(get_tag('foo') in tags)
        self.failUnless(get_tag('foo:bar') in tags)
        self.failUnless(get_tag('"foo:bar"') in tags)
        
        # add a tag with namespace and value
        Tag.objects.add_tag(self.dead_parrot, 'foo:bar=baz')
        tags = Tag.objects.get_for_object(self.dead_parrot)
        self.assertEquals(len(tags), 7)
        self.failUnless(get_tag('zip') in tags)
        self.failUnless(get_tag('bar') in tags)
        self.failUnless(get_tag('baz') in tags)
        self.failUnless(get_tag('foo') in tags)
        self.failUnless(get_tag('foo:bar') in tags)
        self.failUnless(get_tag('"foo:bar"') in tags)
        self.failUnless(get_tag('"foo":"bar"="baz"') in tags)
    
    def test_add_tag_with_default_namespace(self):
        Tag.objects.add_tag(self.dead_parrot, 'bar')
        tags = Tag.objects.get_for_object(self.dead_parrot)
        self.assertEquals(len(tags), 1)
        self.failUnless(get_tag('bar') in tags)
        
        Tag.objects.add_tag(self.dead_parrot, 'bar', default_namespace='foo')
        tags = Tag.objects.get_for_object(self.dead_parrot)
        self.assertEquals(len(tags), 2)
        self.failUnless(get_tag('bar') in tags)
        self.failUnless(get_tag('foo:bar') in tags)
        
        Tag.objects.add_tag(self.dead_parrot, ':baz', default_namespace='foo')
        tags = Tag.objects.get_for_object(self.dead_parrot)
        self.assertEquals(len(tags), 3)
        self.failUnless(get_tag('bar') in tags)
        self.failUnless(get_tag('foo:bar') in tags)
        self.failUnless(get_tag('baz') in tags)
        
        Tag.objects.add_tag(self.dead_parrot, 'bar', default_namespace='col:on')
        tags = Tag.objects.get_for_object(self.dead_parrot)
        self.assertEquals(len(tags), 4)
        self.failUnless(get_tag('bar') in tags)
        self.failUnless(get_tag('foo:bar') in tags)
        self.failUnless(get_tag('baz') in tags)
        self.failUnless(get_tag('"col:on":bar') in tags)
        
    def test_add_tag_invalid_input_no_tags_specified(self):
        # start off in a known, mildly interesting state
        Tag.objects.update_tags(self.dead_parrot, 'foo bar baz')
        tags = Tag.objects.get_for_object(self.dead_parrot)
        self.assertEquals(len(tags), 3)
        self.failUnless(get_tag('bar') in tags)
        self.failUnless(get_tag('baz') in tags)
        self.failUnless(get_tag('foo') in tags)
        
        invalid_input = ['     ', ':', '=', ':=']
        for input in invalid_input:
            try:
                Tag.objects.add_tag(self.dead_parrot, input)
            except AttributeError, ae:
                self.assertEquals(str(ae), 'No tags were given: "%s".' % input)
            except Exception, e:
                raise self.failureException('the wrong type of exception was raised: type [%s] value [%s]' %\
                    (str(type(e)), str(e)))
            else:
                raise self.failureException('an AttributeError exception was supposed to be raised!')
        
        invalid_input = ['     ', ':', '=', ':=']
        for input in invalid_input:
            try:
                Tag.objects.add_tag(self.dead_parrot, input, default_namespace='foo')
            except AttributeError, ae:
                self.assertEquals(str(ae), 'No tags were given: "%s".' % input)
            except Exception, e:
                raise self.failureException('the wrong type of exception was raised: type [%s] value [%s]' %\
                    (str(type(e)), str(e)))
            else:
                raise self.failureException('an AttributeError exception was supposed to be raised!')
        
    def test_add_tag_invalid_input_multiple_tags_specified(self):
        # start off in a known, mildly interesting state
        Tag.objects.update_tags(self.dead_parrot, 'foo bar baz')
        tags = Tag.objects.get_for_object(self.dead_parrot)
        self.assertEquals(len(tags), 3)
        self.failUnless(get_tag('bar') in tags)
        self.failUnless(get_tag('baz') in tags)
        self.failUnless(get_tag('foo') in tags)
        
        try:
            Tag.objects.add_tag(self.dead_parrot, 'one two')
        except AttributeError, ae:
            self.assertEquals(str(ae), 'Multiple tags were given: "one two".')
        except Exception, e:
            raise self.failureException('the wrong type of exception was raised: type [%s] value [%s]' %\
                (str(type(e)), str(e)))
        else:
            raise self.failureException('an AttributeError exception was supposed to be raised!')
    
    def test_update_tags_exotic_characters(self):
        # start off in a known, mildly interesting state
        Tag.objects.update_tags(self.dead_parrot, 'foo bar baz')
        tags = Tag.objects.get_for_object(self.dead_parrot)
        self.assertEquals(len(tags), 3)
        self.failUnless(get_tag('bar') in tags)
        self.failUnless(get_tag('baz') in tags)
        self.failUnless(get_tag('foo') in tags)
        
        Tag.objects.update_tags(self.dead_parrot, u'ŠĐĆŽćžšđ')
        tags = Tag.objects.get_for_object(self.dead_parrot)
        self.assertEquals(len(tags), 1)
        self.assertEquals(unicode(tags[0]), u'ŠĐĆŽćžšđ')
        
        Tag.objects.update_tags(self.dead_parrot, u'你好')
        tags = Tag.objects.get_for_object(self.dead_parrot)
        self.assertEquals(len(tags), 1)
        self.assertEquals(unicode(tags[0]), u'你好')
        
        Tag.objects.update_tags(self.dead_parrot, u'ŠĐĆŽćžšđ', default_namespace=u'你好')
        tags = Tag.objects.get_for_object(self.dead_parrot)
        self.assertEquals(len(tags), 1)
        self.assertEquals(unicode(tags[0]), u'你好:ŠĐĆŽćžšđ')
    
    def test_update_tags_with_none(self):
        # start off in a known, mildly interesting state
        Tag.objects.update_tags(self.dead_parrot, 'foo bar baz')
        tags = Tag.objects.get_for_object(self.dead_parrot)
        self.assertEquals(len(tags), 3)
        self.failUnless(get_tag('bar') in tags)
        self.failUnless(get_tag('baz') in tags)
        self.failUnless(get_tag('foo') in tags)
        
        Tag.objects.update_tags(self.dead_parrot, None)
        tags = Tag.objects.get_for_object(self.dead_parrot)
        self.assertEquals(len(tags), 0)

class TestModelTagField(TestCase):
    """ Test the 'tags' field on models. """
    
    def setUp(self):
        self.original_stderr = sys.stderr
    
    def tearDown(self):
        sys.stderr = self.original_stderr
    
    def test_create_with_tags_specified(self):
        f1 = FormTest.objects.create(tags=u'test3 test2 test1 one:"two three"=four')
        tags = Tag.objects.get_for_object(f1)
        test1_tag = get_tag('test1')
        test2_tag = get_tag('test2')
        test3_tag = get_tag('test3')
        one_tag = get_tag('one:"two three"=four')
        self.failUnless(None not in (test1_tag, test2_tag, test3_tag, one_tag))
        self.assertEquals(len(tags), 4)
        self.failUnless(test1_tag in tags)
        self.failUnless(test2_tag in tags)
        self.failUnless(test3_tag in tags)
        self.failUnless(one_tag in tags)
    
    def test_update_via_tags_field(self):
        f1 = FormTest.objects.create(tags=u'test3 test2 test1')
        tags = Tag.objects.get_for_object(f1)
        test1_tag = get_tag('test1')
        test2_tag = get_tag('test2')
        test3_tag = get_tag('test3')
        self.failUnless(None not in (test1_tag, test2_tag, test3_tag))
        self.assertEquals(len(tags), 3)
        self.failUnless(test1_tag in tags)
        self.failUnless(test2_tag in tags)
        self.failUnless(test3_tag in tags)
        
        f1.tags = u'test4'
        f1.save()
        tags = Tag.objects.get_for_object(f1)
        test4_tag = get_tag('test4')
        self.assertEquals(len(tags), 1)
        self.assertEquals(tags[0], test4_tag)
        
        f1.tags = u'foo:bar'
        f1.save()
        tags = Tag.objects.get_for_object(f1)
        foo_bar_tag = get_tag('foo:bar')
        self.assertEquals(len(tags), 1)
        self.assertEquals(tags[0], foo_bar_tag)
        
        f1.tags = ''
        f1.save()
        tags = Tag.objects.get_for_object(f1)
        self.assertEquals(len(tags), 0)

    def test_single_tagfield_without_namespace(self):
        f1 = FormTest.objects.create(
            tags=u'tag1 foo:tag2 :tag3 ""tag""4=value')

        tags = Tag.objects.get_for_object(f1)
        tag1 = get_tag('tag1')
        tag2 = get_tag('foo:tag2')
        tag3 = get_tag('tag3')
        tag4 = get_tag('tag4=value')
        self.failUnless(None not in (tag1, tag2, tag3, tag4))
        self.assertEquals(len(tags), 4)
        self.failUnless(tag1 in tags)
        self.failUnless(tag2 in tags)
        self.failUnless(tag3 in tags)
        self.failUnless(tag4 in tags)
        
        self.assertEquals(FormTest.tags, u'tag1 tag3 tag4=value foo:tag2')

        # Returns the exact input string. Only works if there is one tagfield
        # on the model which also must have not a namespace assigned.
        self.assertEquals(f1.tags, u'tag1 foo:tag2 :tag3 ""tag""4=value')

        f1.tags = None
        f1.save()
        tags = Tag.objects.get_for_object(f1)
        self.assertEquals(len(tags), 0)
        self.assertEquals(f1.tags, u'')

        f1.tags = u'tag3 foo:tag2'
        f1.save()
        tags = Tag.objects.get_for_object(f1)
        self.assertEquals(len(tags), 2)
        self.failUnless(tag2 in tags)
        self.failUnless(tag3 in tags)

        f1 = FormTest.objects.get(pk=f1.pk)

        self.assertEquals(f1.tags, u'tag3 foo:tag2')
        self.assertEquals(FormTest.tags, u'tag3 foo:tag2')
    
    def test_tagfield_with_namespace(self):
        f1 = DefaultNamespaceTest.objects.create(
            categories=u'cat1 :cat2 category:cat3 foo:cat4')
        tags = Tag.objects.get_for_object(f1)
        cat1 = get_tag('category:cat1')
        cat2 = get_tag('cat2')
        cat3 = get_tag('category:cat3')
        cat4 = get_tag('foo:cat4')
        self.failUnless(None not in (cat1, cat3))
        self.failUnless(None is cat2)
        self.failUnless(None is cat4)
        self.assertEquals(len(tags), 2)
        self.failUnless(cat1 in tags)
        self.failUnless(cat3 in tags)
        
        # not all tags of this model are shown
        self.assertEquals(DefaultNamespaceTest.categories, u'cat1 cat3')

        tag1 = Tag.objects.create(name='tag1')
        Tag.objects.add_tag(f1, unicode(tag1))
        tags = Tag.objects.get_for_object(f1)
        self.assertEquals(len(tags), 3)
        self.failUnless(cat1 in tags)
        self.failUnless(cat3 in tags)
        self.failUnless(tag1 in tags)
        
        # not all tags of this model are shown
        self.assertEquals(DefaultNamespaceTest.categories, u'cat1 cat3')
        
        f1 = DefaultNamespaceTest.objects.get(pk=f1.pk)
        
        self.assertEquals(f1.categories, u'cat1 cat3')
        
        f1.categories = u'cat1'
        f1.save()
        tags = Tag.objects.get_for_object(f1)
        self.assertEquals(len(tags), 2)
        self.failUnless(cat1 in tags)
        self.failUnless(tag1 in tags)
        
        f1.categories = u':cat2'
        f1.save()
        tags = Tag.objects.get_for_object(f1)
        self.assertEquals(len(tags), 1)
        self.failUnless(tag1 in tags)
        
        f1.categories = None
        f1.save()
        tags = Tag.objects.get_for_object(f1)
        self.assertEquals(len(tags), 1)
        self.failUnless(tag1 in tags)
        
        f2 = DefaultNamespaceTest.objects.create()
        self.assertEquals(f2.categories, u'')
        
        f2.categories = 'cat5'
        f2.save()
        tags = Tag.objects.get_for_object(f2)
        
        cat5 = get_tag('category:cat5')
        self.assertEquals(len(tags), 1)
        self.failUnless(cat5 in tags)

        f1 = DefaultNamespaceTest.objects.get(pk=f1.pk)
        f2 = DefaultNamespaceTest.objects.get(pk=f2.pk)

        self.assertEquals(f1.categories, u'')
        self.assertEquals(f2.categories, u'cat5')
        self.assertEquals(DefaultNamespaceTest.categories, u'cat5')
    
    def test_tagfield_and_tagfield_with_namespace(self):
        f1 = DefaultNamespaceTest2.objects.create(
            tags=u'tag1 :tag2 category:tag3 foo:tag4',
            categories=u'cat1 :cat2 category:cat3 foo:cat4')
        tags = Tag.objects.get_for_object(f1)
        tag1 = get_tag('tag1')
        tag2 = get_tag('tag2')
        tag3 = get_tag('category:tag3')
        tag4 = get_tag('foo:tag4')
        cat1 = get_tag('category:cat1')
        cat2 = get_tag('cat2')
        cat3 = get_tag('category:cat3')
        cat4 = get_tag('foo:cat4')
        self.failUnless(None not in (tag1, tag2, tag4, cat1, cat3))
        self.failUnless(tag3 is None)
        self.failUnless(cat2 is None)
        self.failUnless(cat4 is None)
        self.assertEquals(len(tags), 5)
        self.failUnless(tag1 in tags)
        self.failUnless(tag2 in tags)
        self.failUnless(tag4 in tags)
        self.failUnless(cat1 in tags)
        self.failUnless(cat3 in tags)
        
        self.assertEquals(DefaultNamespaceTest2.tags, u'tag1 tag2 foo:tag4')
        self.assertEquals(DefaultNamespaceTest2.categories, u'cat1 cat3')
        
        f1 = DefaultNamespaceTest2.objects.get(pk=f1.pk)
        
        self.assertEquals(f1.tags, u'foo:tag4 tag1 tag2')
        self.assertEquals(f1.categories, u'cat1 cat3')
        
        f1.tags = u'tag1'
        f1.categories = u'cat1'
        f1.save()
        tags = Tag.objects.get_for_object(f1)
        self.assertEquals(len(tags), 2)
        self.failUnless(tag1 in tags)
        self.failUnless(cat1 in tags)
        self.assertEquals(f1.tags, u'tag1')
        self.assertEquals(f1.categories, u'cat1')
        
        f1.tags = u'category:cat1'
        f1.save()
        tags = Tag.objects.get_for_object(f1)
        self.assertEquals(len(tags), 1)
        self.failUnless(cat1 in tags)
        self.assertEquals(f1.tags, u'')
        self.assertEquals(f1.categories, u'cat1')
        
        f1.tags = u'cat2'
        f1.categories = u':cat2'
        f1.save()
        cat2 = get_tag('cat2')
        tags = Tag.objects.get_for_object(f1)
        self.assertEquals(len(tags), 1)
        self.failUnless(cat2 in tags)
        self.assertEquals(f1.tags, u'cat2')
        self.assertEquals(f1.categories, u'')
        
        f1.tags = None
        f1.save()
        tags = Tag.objects.get_for_object(f1)
        self.assertEquals(len(tags), 0)
        self.assertEquals(f1.tags, u'')
        self.assertEquals(f1.categories, u'')
        
        # Now its gone.
        f1.tags = None
        f1.categories = None
        f1.save()
        tags = Tag.objects.get_for_object(f1)
        self.assertEquals(len(tags), 0)
        self.assertEquals(f1.tags, u'')
        self.assertEquals(f1.categories, u'')
        
        f2 = DefaultNamespaceTest2.objects.create()
        self.assertEquals(f2.tags, u'')
        self.assertEquals(f2.categories, u'')
        
        f2.tags = 'tag5'
        f2.categories = 'cat5'
        f2.save()
        tags = Tag.objects.get_for_object(f2)
        
        tag5 = get_tag('tag5')
        cat5 = get_tag('category:cat5')
        self.assertEquals(len(tags), 2)
        self.failUnless(tag5 in tags)
        self.failUnless(cat5 in tags)

        f1 = DefaultNamespaceTest2.objects.get(pk=f1.pk)
        f2 = DefaultNamespaceTest2.objects.get(pk=f2.pk)

        self.assertEquals(f1.tags, u'')
        self.assertEquals(f1.categories, u'')
        self.assertEquals(f2.tags, u'tag5')
        self.assertEquals(f2.categories, u'cat5')
        self.assertEquals(DefaultNamespaceTest2.tags, u'tag5')
        self.assertEquals(DefaultNamespaceTest2.categories, u'cat5')
    
    def test_multiple_tagfields_with_namespace(self):
        f1 = DefaultNamespaceTest3.objects.create(
            foos=u'foo1 :foo2 category:foo3 foo:foo4',
            categories=u'cat1 :cat2 category:cat3 foo:cat4')
        tags = Tag.objects.get_for_object(f1)
        foo1 = get_tag('foo:foo1')
        foo2 = get_tag('foo2')
        foo3 = get_tag('category:foo3')
        foo4 = get_tag('foo:foo4')
        cat1 = get_tag('category:cat1')
        cat2 = get_tag('cat2')
        cat3 = get_tag('category:cat3')
        cat4 = get_tag('foo:cat4')
        self.failUnless(None not in (foo1, foo4, cat1, cat3))
        self.failUnless(foo2 is None)
        self.failUnless(foo3 is None)
        self.failUnless(cat2 is None)
        self.failUnless(cat4 is None)
        self.assertEquals(len(tags), 4)
        self.failUnless(foo1 in tags)
        self.failUnless(foo4 in tags)
        self.failUnless(cat1 in tags)
        self.failUnless(cat3 in tags)
        
        self.assertEquals(DefaultNamespaceTest3.foos, u'foo1 foo4')
        self.assertEquals(DefaultNamespaceTest3.categories, u'cat1 cat3')
        
        f1 = DefaultNamespaceTest3.objects.get(pk=f1.pk)
        
        self.assertEquals(f1.foos, u'foo1 foo4')
        self.assertEquals(f1.categories, u'cat1 cat3')
        
        f1.foos = u'foo1'
        f1.categories = u'cat1'
        f1.save()
        tags = Tag.objects.get_for_object(f1)
        self.assertEquals(len(tags), 2)
        self.failUnless(foo1 in tags)
        self.failUnless(cat1 in tags)
        self.assertEquals(f1.foos, u'foo1')
        self.assertEquals(f1.categories, u'cat1')
        
        f1.foos = u'category:cat1'
        f1.save()
        tags = Tag.objects.get_for_object(f1)
        self.assertEquals(len(tags), 1)
        self.failUnless(cat1 in tags)
        self.assertEquals(f1.foos, u'')
        self.assertEquals(f1.categories, u'cat1')
        
        f1.foos = u'cat4'
        f1.categories = u':cat2'
        f1.save()
        cat4 = get_tag('foo:cat4')
        tags = Tag.objects.get_for_object(f1)
        self.assertEquals(len(tags), 1)
        self.failUnless(cat4 in tags)
        self.assertEquals(f1.foos, u'cat4')
        self.assertEquals(f1.categories, u'')
        
        f1.foos = None
        f1.save()
        tags = Tag.objects.get_for_object(f1)
        self.assertEquals(len(tags), 0)
        self.assertEquals(f1.foos, u'')
        self.assertEquals(f1.categories, u'')
        
        f1.foos = None
        f1.categories = None
        f1.save()
        tags = Tag.objects.get_for_object(f1)
        self.assertEquals(len(tags), 0)
<<<<<<< HEAD
        self.assertEquals(f1.foos, u'')
        self.assertEquals(f1.categories, u'')
        
        f2 = DefaultNamespaceTest3.objects.create()
        self.assertEquals(f2.foos, u'')
        self.assertEquals(f2.categories, u'')
        
        f2.foos = 'foo5'
        f2.categories = 'cat5'
        f2.save()
        tags = Tag.objects.get_for_object(f2)
        
        foo5 = get_tag('foo:foo5')
        cat5 = get_tag('category:cat5')
        self.assertEquals(len(tags), 2)
        self.failUnless(foo5 in tags)
        self.failUnless(cat5 in tags)

        f1 = DefaultNamespaceTest3.objects.get(pk=f1.pk)
        f2 = DefaultNamespaceTest3.objects.get(pk=f2.pk)

        self.assertEquals(f1.foos, u'')
        self.assertEquals(f1.categories, u'')
        self.assertEquals(f2.foos, u'foo5')
        self.assertEquals(f2.categories, u'cat5')
        self.assertEquals(DefaultNamespaceTest3.foos, u'foo5')
        self.assertEquals(DefaultNamespaceTest3.categories, u'cat5')

    def test_model_tag_field_definition_validation(self):
        from StringIO import StringIO
        sys.stderr = StringIO()

        from tagging.fields import TagField
        try:
            class Model(models.Model):
                tags = TagField(namespace='foo')
                foos = TagField(namespace='foo')
        except SystemExit, e:
            pass
        else:
            self.fail(
                u'Validation of model fields failed. '
                u'A namespace is only allowed once. '
            )
=======

    def test_update_via_tags(self):
        f1 = FormTest.objects.create(tags=u'one two three')
        Tag.objects.get(name='three').delete()
        t2 = Tag.objects.get(name='two')
        t2.name = 'new'
        t2.save()
        f1again = FormTest.objects.get(pk=f1.pk)
        self.failIf('three' in f1again.tags)
        self.failIf('two' in f1again.tags)
        self.failUnless('new' in f1again.tags)

    def test_creation_without_specifying_tags(self):
        f1 = FormTest()
        self.assertEquals(f1.tags, '')

    def test_creation_with_nullable_tags_field(self):
        f1 = FormTestNull()
        self.assertEquals(f1.tags, '')
>>>>>>> 3559f05d
        
class TestSettings(TestCase):
    def setUp(self):
        self.original_force_lower_case_tags = settings.FORCE_LOWERCASE_TAGS
        self.dead_parrot = Parrot.objects.create(state='dead')
    
    def tearDown(self):
        settings.FORCE_LOWERCASE_TAGS = self.original_force_lower_case_tags
    
    def test_force_lowercase_tags(self):
        """ Test forcing tags to lowercase. """
        
        settings.FORCE_LOWERCASE_TAGS = True
        
        Tag.objects.update_tags(self.dead_parrot, 'foO bAr Ter')
        tags = Tag.objects.get_for_object(self.dead_parrot)
        self.assertEquals(len(tags), 3)
        foo_tag = get_tag('foo')
        bar_tag = get_tag('bar')
        ter_tag = get_tag('ter')
        self.failUnless(foo_tag in tags)
        self.failUnless(bar_tag in tags)
        self.failUnless(ter_tag in tags)
        
        Tag.objects.update_tags(self.dead_parrot, 'foO bAr baZ')
        tags = Tag.objects.get_for_object(self.dead_parrot)
        baz_tag = get_tag('baz')
        self.assertEquals(len(tags), 3)
        self.failUnless(bar_tag in tags)
        self.failUnless(baz_tag in tags)
        self.failUnless(foo_tag in tags)
        
        Tag.objects.add_tag(self.dead_parrot, 'FOO')
        tags = Tag.objects.get_for_object(self.dead_parrot)
        self.assertEquals(len(tags), 3)
        self.failUnless(bar_tag in tags)
        self.failUnless(baz_tag in tags)
        self.failUnless(foo_tag in tags)
        
        Tag.objects.add_tag(self.dead_parrot, 'Zip')
        tags = Tag.objects.get_for_object(self.dead_parrot)
        self.assertEquals(len(tags), 4)
        zip_tag = get_tag('zip')
        self.failUnless(bar_tag in tags)
        self.failUnless(baz_tag in tags)
        self.failUnless(foo_tag in tags)
        self.failUnless(zip_tag in tags)
        
        Tag.objects.add_tag(self.dead_parrot, 'Foo:bAr=ziP')
        tags = Tag.objects.get_for_object(self.dead_parrot)
        self.assertEquals(len(tags), 5)
        foo_bar_zip_tag = get_tag('foo:bar=zip')
        self.failUnless(bar_tag in tags)
        self.failUnless(baz_tag in tags)
        self.failUnless(foo_tag in tags)
        self.failUnless(zip_tag in tags)
        self.failUnless(foo_bar_zip_tag in tags)
        
        f1 = FormTest.objects.create()
        f1.tags = u'TEST5'
        f1.save()
        tags = Tag.objects.get_for_object(f1)
        test5_tag = get_tag('test5')
        self.assertEquals(len(tags), 1)
        self.failUnless(test5_tag in tags)
        self.assertEquals(f1.tags, u'test5')
        
        f1.tags = u'TEST5 FOO:BAR=TAR'
        f1.save()
        tags = Tag.objects.get_for_object(f1)
        foo_bar_tar_tag = get_tag('foo:bar=tar')
        self.assertEquals(len(tags), 2)
        self.failUnless(test5_tag in tags)
        self.failUnless(foo_bar_tar_tag in tags)
        self.assertEquals(f1.tags, u'test5 foo:bar=tar')

class TestTagUsageForModelBaseCase(TestCase):
    def test_tag_usage_for_model_empty(self):
        self.assertEquals(Tag.objects.usage_for_model(Parrot), [])

class TestTagUsageForModel(TestCase):
    def setUp(self):
        parrot_details = (
            ('pining for the fjords', 9, True,  'foo bar foo:bar=egg'),
            ('passed on',             6, False, 'bar baz ter'),
            ('no more',               4, True,  'foo ter foo:bar=egg'),
            ('late',                  2, False, 'bar ter foo:bar'),
        )
        
        for state, perch_size, perch_smelly, tags in parrot_details:
            perch = Perch.objects.create(size=perch_size, smelly=perch_smelly)
            parrot = Parrot.objects.create(state=state, perch=perch)
            Tag.objects.update_tags(parrot, tags)
    
    def test_tag_usage_for_model(self):
        tag_usage = Tag.objects.usage_for_model(Parrot, counts=True)
        relevant_attribute_list = [(unicode(tag), tag.count) for tag in tag_usage]
        self.assertEquals(len(relevant_attribute_list), 6)
        self.failUnless((u'bar', 3) in relevant_attribute_list)
        self.failUnless((u'baz', 1) in relevant_attribute_list)
        self.failUnless((u'foo', 2) in relevant_attribute_list)
        self.failUnless((u'ter', 3) in relevant_attribute_list)
        self.failUnless((u'foo:bar=egg', 2) in relevant_attribute_list)
        self.failUnless((u'foo:bar', 1) in relevant_attribute_list)
    
    def test_tag_usage_for_model_with_min_count(self):
        tag_usage = Tag.objects.usage_for_model(Parrot, min_count = 2)
        relevant_attribute_list = [(unicode(tag), tag.count) for tag in tag_usage]
        self.assertEquals(len(relevant_attribute_list), 4)
        self.failUnless((u'bar', 3) in relevant_attribute_list)
        self.failUnless((u'foo', 2) in relevant_attribute_list)
        self.failUnless((u'ter', 3) in relevant_attribute_list)
        self.failUnless((u'foo:bar=egg', 2) in relevant_attribute_list)
    
    def test_tag_usage_with_filter_on_model_objects(self):
        tag_usage = Tag.objects.usage_for_model(Parrot, counts=True, filters=dict(state='no more'))
        relevant_attribute_list = [(unicode(tag), tag.count) for tag in tag_usage]
        self.assertEquals(len(relevant_attribute_list), 3)
        self.failUnless((u'foo', 1) in relevant_attribute_list)
        self.failUnless((u'ter', 1) in relevant_attribute_list)
        self.failUnless((u'foo:bar=egg', 1) in relevant_attribute_list)
        
        tag_usage = Tag.objects.usage_for_model(Parrot, counts=True, filters=dict(state__startswith='p'))
        relevant_attribute_list = [(unicode(tag), tag.count) for tag in tag_usage]
        self.assertEquals(len(relevant_attribute_list), 5)
        self.failUnless((u'bar', 2) in relevant_attribute_list)
        self.failUnless((u'baz', 1) in relevant_attribute_list)
        self.failUnless((u'foo', 1) in relevant_attribute_list)
        self.failUnless((u'ter', 1) in relevant_attribute_list)
        self.failUnless((u'foo:bar=egg', 1) in relevant_attribute_list)
        
        tag_usage = Tag.objects.usage_for_model(Parrot, counts=True, filters=dict(perch__size__gt=4))
        relevant_attribute_list = [(unicode(tag), tag.count) for tag in tag_usage]
        self.assertEquals(len(relevant_attribute_list), 5)
        self.failUnless((u'bar', 2) in relevant_attribute_list)
        self.failUnless((u'baz', 1) in relevant_attribute_list)
        self.failUnless((u'foo', 1) in relevant_attribute_list)
        self.failUnless((u'ter', 1) in relevant_attribute_list)
        self.failUnless((u'foo:bar=egg', 1) in relevant_attribute_list)
        
        tag_usage = Tag.objects.usage_for_model(Parrot, counts=True, filters=dict(perch__smelly=True))
        relevant_attribute_list = [(unicode(tag), tag.count) for tag in tag_usage]
        self.assertEquals(len(relevant_attribute_list), 4)
        self.failUnless((u'bar', 1) in relevant_attribute_list)
        self.failUnless((u'foo', 2) in relevant_attribute_list)
        self.failUnless((u'ter', 1) in relevant_attribute_list)
        self.failUnless((u'foo:bar=egg', 2) in relevant_attribute_list)
        
        tag_usage = Tag.objects.usage_for_model(Parrot, min_count=2, filters=dict(perch__smelly=True))
        relevant_attribute_list = [(unicode(tag), tag.count) for tag in tag_usage]
        self.assertEquals(len(relevant_attribute_list), 2)
        self.failUnless((u'foo', 2) in relevant_attribute_list)
        self.failUnless((u'foo:bar=egg', 2) in relevant_attribute_list)
        
        tag_usage = Tag.objects.usage_for_model(Parrot, filters=dict(perch__size__gt=4))
        relevant_attribute_list = [(unicode(tag), hasattr(tag, 'counts')) for tag in tag_usage]
        self.assertEquals(len(relevant_attribute_list), 5)
        self.failUnless((u'bar', False) in relevant_attribute_list)
        self.failUnless((u'baz', False) in relevant_attribute_list)
        self.failUnless((u'foo', False) in relevant_attribute_list)
        self.failUnless((u'ter', False) in relevant_attribute_list)
        self.failUnless((u'foo:bar=egg', False) in relevant_attribute_list)
        
        tag_usage = Tag.objects.usage_for_model(Parrot, filters=dict(perch__size__gt=99))
        relevant_attribute_list = [(unicode(tag), hasattr(tag, 'counts')) for tag in tag_usage]
        self.assertEquals(len(relevant_attribute_list), 0)

class TestTagsRelatedForModel(TestCase):
    def setUp(self):
        parrot_details = (
            ('pining for the fjords', 9, True,  'foo bar spam:egg=ham'),
            ('passed on',             6, False, 'bar baz ter'),
            ('no more',               4, True,  'foo ter spam:egg=ham'),
            ('late',                  2, False, 'bar ter spam:foo'),
        )
        
        for state, perch_size, perch_smelly, tags in parrot_details:
            perch = Perch.objects.create(size=perch_size, smelly=perch_smelly)
            parrot = Parrot.objects.create(state=state, perch=perch)
            Tag.objects.update_tags(parrot, tags)
            
    def test_related_for_model_with_tag_query_sets_as_input(self):
        related_tags = Tag.objects.related_for_model(Tag.objects.filter(name__in=['bar']), Parrot, counts=True)
        relevant_attribute_list = [(unicode(tag), tag.count) for tag in related_tags]
        self.assertEquals(len(relevant_attribute_list), 5)
        self.failUnless((u'baz', 1) in relevant_attribute_list)
        self.failUnless((u'foo', 1) in relevant_attribute_list)
        self.failUnless((u'ter', 2) in relevant_attribute_list)
        self.failUnless((u'spam:egg=ham', 1) in relevant_attribute_list)
        self.failUnless((u'spam:foo', 1) in relevant_attribute_list)
        
        related_tags = Tag.objects.related_for_model(Tag.objects.filter(name__in=['bar']), Parrot, min_count=2)
        relevant_attribute_list = [(unicode(tag), tag.count) for tag in related_tags]
        self.assertEquals(len(relevant_attribute_list), 1)
        self.failUnless((u'ter', 2) in relevant_attribute_list)
        
        related_tags = Tag.objects.related_for_model(Tag.objects.filter(name__in=['bar']), Parrot, counts=False)
        relevant_attribute_list = [(unicode(tag), hasattr(tag, 'count')) for tag in related_tags]
        self.assertEquals(len(relevant_attribute_list), 5)
        self.failUnless((u'baz', False) in relevant_attribute_list)
        self.failUnless((u'foo', False) in relevant_attribute_list)
        self.failUnless((u'ter', False) in relevant_attribute_list)
        self.failUnless((u'spam:egg=ham', False) in relevant_attribute_list)
        self.failUnless((u'spam:foo', False) in relevant_attribute_list)
        
        related_tags = Tag.objects.related_for_model(Tag.objects.filter(name__in=['bar', 'ter']), Parrot, counts=True)
        relevant_attribute_list = [(unicode(tag), tag.count) for tag in related_tags]
        self.assertEquals(len(relevant_attribute_list), 2)
        self.failUnless((u'baz', 1) in relevant_attribute_list)
        self.failUnless((u'spam:foo', 1) in relevant_attribute_list)
        
        related_tags = Tag.objects.related_for_model(Tag.objects.filter(name__in=['bar', 'ter', 'baz']), Parrot, counts=True)
        relevant_attribute_list = [(unicode(tag), tag.count) for tag in related_tags]
        self.assertEquals(len(relevant_attribute_list), 0)
        
        related_tags = Tag.objects.related_for_model(Tag.objects.filter(name__in=['foo']), Parrot, counts=True)
        relevant_attribute_list = [(unicode(tag), tag.count) for tag in related_tags]
        self.assertEquals(len(relevant_attribute_list), 0)

        related_tags = Tag.objects.related_for_model(Tag.objects.filter(name__in=['foo'], namespace=None), Parrot, counts=True)
        relevant_attribute_list = [(unicode(tag), tag.count) for tag in related_tags]
        self.assertEquals(len(relevant_attribute_list), 3)
        self.failUnless((u'bar', 1) in relevant_attribute_list)
        self.failUnless((u'ter', 1) in relevant_attribute_list)
        self.failUnless((u'spam:egg=ham', 2) in relevant_attribute_list)

        related_tags = Tag.objects.related_for_model(Tag.objects.filter(namespace__in=['spam']), Parrot, counts=True)
        relevant_attribute_list = [(unicode(tag), tag.count) for tag in related_tags]
        self.assertEquals(len(relevant_attribute_list), 0)

        related_tags = Tag.objects.related_for_model(Tag.objects.filter(value__in=['ham']), Parrot, counts=True)
        relevant_attribute_list = [(unicode(tag), tag.count) for tag in related_tags]
        self.assertEquals(len(relevant_attribute_list), 3)
        self.failUnless((u'bar', 1) in relevant_attribute_list)
        self.failUnless((u'foo', 2) in relevant_attribute_list)
        self.failUnless((u'ter', 1) in relevant_attribute_list)

    def test_related_for_model_with_tag_strings_as_input(self):
        # Once again, with feeling (strings)
        related_tags = Tag.objects.related_for_model('bar', Parrot, counts=True)
        relevant_attribute_list = [(unicode(tag), tag.count) for tag in related_tags]
        self.assertEquals(len(relevant_attribute_list), 5)
        self.failUnless((u'baz', 1) in relevant_attribute_list)
        self.failUnless((u'foo', 1) in relevant_attribute_list)
        self.failUnless((u'ter', 2) in relevant_attribute_list)
        self.failUnless((u'spam:egg=ham', 1) in relevant_attribute_list)
        self.failUnless((u'spam:foo', 1) in relevant_attribute_list)
        
        related_tags = Tag.objects.related_for_model('spam:egg=ham', Parrot, counts=True)
        relevant_attribute_list = [(unicode(tag), tag.count) for tag in related_tags]
        self.assertEquals(len(relevant_attribute_list), 3)
        self.failUnless((u'foo', 2) in relevant_attribute_list)
        self.failUnless((u'bar', 1) in relevant_attribute_list)
        self.failUnless((u'ter', 1) in relevant_attribute_list)
        
        related_tags = Tag.objects.related_for_model('bar', Parrot, min_count=2)
        relevant_attribute_list = [(unicode(tag), tag.count) for tag in related_tags]
        self.assertEquals(len(relevant_attribute_list), 1)
        self.failUnless((u'ter', 2) in relevant_attribute_list)
        
        related_tags = Tag.objects.related_for_model('bar', Parrot, counts=False)
        relevant_attribute_list = [(unicode(tag), hasattr(tag, 'count')) for tag in related_tags]
        self.assertEquals(len(relevant_attribute_list), 5)
        self.failUnless((u'baz', False) in relevant_attribute_list)
        self.failUnless((u'foo', False) in relevant_attribute_list)
        self.failUnless((u'ter', False) in relevant_attribute_list)
        self.failUnless((u'spam:egg=ham', False) in relevant_attribute_list)
        self.failUnless((u'spam:foo', False) in relevant_attribute_list)
        
        related_tags = Tag.objects.related_for_model(['bar', 'ter'], Parrot, counts=True)
        relevant_attribute_list = [(unicode(tag), tag.count) for tag in related_tags]
        self.assertEquals(len(relevant_attribute_list), 2)
        self.failUnless((u'baz', 1) in relevant_attribute_list)
        self.failUnless((u'spam:foo', 1) in relevant_attribute_list)
        
        related_tags = Tag.objects.related_for_model(['bar', 'ter', 'baz'], Parrot, counts=True)
        relevant_attribute_list = [(unicode(tag), tag.count) for tag in related_tags]
        self.assertEquals(len(relevant_attribute_list), 0)

class TestTagsCalculateCloud(TestCase):
    def setUp(self):
        parrot_details = (
            ('pining for the fjords', 9, True,  'foo bar spam:egg=ham'),
            ('passed on',             6, False, 'bar baz ter'),
            ('no more',               4, True,  'bar foo ter spam:egg=ham'),
            ('late',                  2, False, 'bar ter spam:foo'),
        )
        
        for state, perch_size, perch_smelly, tags in parrot_details:
            perch = Perch.objects.create(size=perch_size, smelly=perch_smelly)
            parrot = Parrot.objects.create(state=state, perch=perch)
            Tag.objects.update_tags(parrot, tags)
    
    def test_tag_manager_calculate_cloud_method(self):
        cloud_tags = Tag.objects.cloud_for_model(Parrot)
        relevant_attribute_list = [(unicode(tag), tag.count, tag.font_size) for tag in cloud_tags]
        self.assertEquals(len(relevant_attribute_list), 6)
        self.failUnless((u'bar', 4, 4) in relevant_attribute_list)
        self.failUnless((u'ter', 3, 3) in relevant_attribute_list)
        self.failUnless((u'foo', 2, 2) in relevant_attribute_list)
        self.failUnless((u'spam:egg=ham', 2, 2) in relevant_attribute_list)
        self.failUnless((u'baz', 1, 1) in relevant_attribute_list)
        self.failUnless((u'spam:foo', 1, 1) in relevant_attribute_list)
        
        cloud_tags = Tag.objects.cloud_for_model(Parrot, steps=10)
        relevant_attribute_list = [(unicode(tag), tag.count, tag.font_size) for tag in cloud_tags]
        self.assertEquals(len(relevant_attribute_list), 6)
        self.failUnless((u'bar', 4, 10) in relevant_attribute_list)
        self.failUnless((u'ter', 3, 8) in relevant_attribute_list)
        self.failUnless((u'foo', 2, 4) in relevant_attribute_list)
        self.failUnless((u'spam:egg=ham', 2, 4) in relevant_attribute_list)
        self.failUnless((u'baz', 1, 1) in relevant_attribute_list)
        self.failUnless((u'spam:foo', 1, 1) in relevant_attribute_list)
        
        cloud_tags = Tag.objects.cloud_for_model(Parrot, steps=10, distribution=LINEAR)
        relevant_attribute_list = [(unicode(tag), tag.count, tag.font_size) for tag in cloud_tags]
        self.assertEquals(len(relevant_attribute_list), 6)
        self.failUnless((u'bar', 4, 10) in relevant_attribute_list)
        self.failUnless((u'ter', 3, 7) in relevant_attribute_list)
        self.failUnless((u'foo', 2, 4) in relevant_attribute_list)
        self.failUnless((u'spam:egg=ham', 2, 4) in relevant_attribute_list)
        self.failUnless((u'baz', 1, 1) in relevant_attribute_list)
        self.failUnless((u'spam:foo', 1, 1) in relevant_attribute_list)
        
        cloud_tags = Tag.objects.cloud_for_model(Parrot, min_count=2)
        relevant_attribute_list = [(unicode(tag), tag.count, tag.font_size) for tag in cloud_tags]
        self.assertEquals(len(relevant_attribute_list), 4)
        self.failUnless((u'bar', 4, 4) in relevant_attribute_list)
        self.failUnless((u'ter', 3, 3) in relevant_attribute_list)
        self.failUnless((u'foo', 2, 1) in relevant_attribute_list)
        self.failUnless((u'spam:egg=ham', 2, 1) in relevant_attribute_list)
        
        cloud_tags = Tag.objects.cloud_for_model(Parrot, min_count=4)
        relevant_attribute_list = [(unicode(tag), tag.count, tag.font_size) for tag in cloud_tags]
        self.assertEquals(len(relevant_attribute_list), 1)
        self.failUnless((u'bar', 4, 1) in relevant_attribute_list)
        
        cloud_tags = Tag.objects.cloud_for_model(Parrot, filters=dict(state__startswith='p'))
        relevant_attribute_list = [(unicode(tag), tag.count, tag.font_size) for tag in cloud_tags]
        self.assertEquals(len(relevant_attribute_list), 5)
        self.failUnless((u'bar', 2, 4) in relevant_attribute_list)
        self.failUnless((u'ter', 1, 1) in relevant_attribute_list)
        self.failUnless((u'foo', 1, 1) in relevant_attribute_list)
        self.failUnless((u'baz', 1, 1) in relevant_attribute_list)
        self.failUnless((u'spam:egg=ham', 1, 1) in relevant_attribute_list)
        
class TestGetTaggedObjectsByModel(TestCase):
    def setUp(self):
        parrot_details = (
            ('pining for the fjords', 9, True,  'foo bar spam:egg=ham'),
            ('passed on',             6, False, 'bar baz ter'),
            ('no more',               4, True,  'foo ter spam:egg=ham'),
            ('late',                  2, False, 'bar ter spam:foo'),
        )
        
        for state, perch_size, perch_smelly, tags in parrot_details:
            perch = Perch.objects.create(size=perch_size, smelly=perch_smelly)
            parrot = Parrot.objects.create(state=state, perch=perch)
            Tag.objects.update_tags(parrot, tags)
            
        self.foo = Tag.objects.get(namespace=None, name='foo', value=None)
        self.bar = Tag.objects.get(namespace=None, name='bar', value=None)
        self.baz = Tag.objects.get(namespace=None, name='baz', value=None)
        self.ter = Tag.objects.get(namespace=None, name='ter', value=None)
        self.spameggham = Tag.objects.get(namespace='spam', name='egg', value='ham')
        self.spamfoo = Tag.objects.get(namespace='spam', name='foo', value=None)
        self.notassigned = Tag.objects.create(name='notassigned')
        
        self.pining_for_the_fjords_parrot = Parrot.objects.get(state='pining for the fjords')
        self.passed_on_parrot = Parrot.objects.get(state='passed on')
        self.no_more_parrot = Parrot.objects.get(state='no more')
        self.late_parrot = Parrot.objects.get(state='late')
        
    def test_get_by_model_simple(self):
        parrots = TaggedItem.objects.get_by_model(Parrot, self.foo)
        self.assertEquals(len(parrots), 2)
        self.failUnless(self.no_more_parrot in parrots)
        self.failUnless(self.pining_for_the_fjords_parrot in parrots)
        
        parrots = TaggedItem.objects.get_by_model(Parrot, self.bar)
        self.assertEquals(len(parrots), 3)
        self.failUnless(self.late_parrot in parrots)
        self.failUnless(self.passed_on_parrot in parrots)
        self.failUnless(self.pining_for_the_fjords_parrot in parrots)
    
    def test_get_by_model_intersection(self):
        parrots = TaggedItem.objects.get_by_model(Parrot, [self.foo, self.baz])
        self.assertEquals(len(parrots), 0)
        
        parrots = TaggedItem.objects.get_by_model(Parrot, [self.foo, self.bar])
        self.assertEquals(len(parrots), 1)
        self.failUnless(self.pining_for_the_fjords_parrot in parrots)
        
        parrots = TaggedItem.objects.get_by_model(Parrot, [self.bar, self.ter])
        self.assertEquals(len(parrots), 2)
        self.failUnless(self.late_parrot in parrots)
        self.failUnless(self.passed_on_parrot in parrots)
        
        # Issue 114 - Intersection with non-existant tags
        parrots = TaggedItem.objects.get_intersection_by_model(Parrot, [])
        self.assertEquals(len(parrots), 0)
    
    def test_get_by_model_with_tag_querysets_as_input(self):
        parrots = TaggedItem.objects.get_by_model(Parrot, Tag.objects.filter(name__in=['foo', 'baz']))
        self.assertEquals(len(parrots), 0)
        
        parrots = TaggedItem.objects.get_by_model(Parrot, Tag.objects.filter(name__in=['bar']))
        self.assertEquals(len(parrots), 3)
        self.failUnless(self.pining_for_the_fjords_parrot in parrots)
        self.failUnless(self.passed_on_parrot in parrots)
        self.failUnless(self.late_parrot in parrots)
        
        parrots = TaggedItem.objects.get_by_model(Parrot, Tag.objects.filter(name__in=['bar', 'ter']))
        self.assertEquals(len(parrots), 2)
        self.failUnless(self.late_parrot in parrots)
        self.failUnless(self.passed_on_parrot in parrots)
    
    def test_get_by_model_with_strings_as_input(self):
        parrots = TaggedItem.objects.get_by_model(Parrot, 'foo baz')
        self.assertEquals(len(parrots), 0)
        
        parrots = TaggedItem.objects.get_by_model(Parrot, 'bar')
        self.assertEquals(len(parrots), 3)
        self.failUnless(self.pining_for_the_fjords_parrot in parrots)
        self.failUnless(self.passed_on_parrot in parrots)
        self.failUnless(self.late_parrot in parrots)
        
        parrots = TaggedItem.objects.get_by_model(Parrot, 'bar ter')
        self.assertEquals(len(parrots), 2)
        self.failUnless(self.late_parrot in parrots)
        self.failUnless(self.passed_on_parrot in parrots)
        
    def test_get_by_model_with_lists_of_strings_as_input(self):
        parrots = TaggedItem.objects.get_by_model(Parrot, ['foo', 'baz'])
        self.assertEquals(len(parrots), 0)
        
        parrots = TaggedItem.objects.get_by_model(Parrot, ['bar'])
        self.assertEquals(len(parrots), 3)
        self.failUnless(self.pining_for_the_fjords_parrot in parrots)
        self.failUnless(self.passed_on_parrot in parrots)
        self.failUnless(self.late_parrot in parrots)
        
        parrots = TaggedItem.objects.get_by_model(Parrot, ['bar', 'ter'])
        self.assertEquals(len(parrots), 2)
        self.failUnless(self.late_parrot in parrots)
        self.failUnless(self.passed_on_parrot in parrots)
    
    def test_get_by_nonexistent_tag(self):
        # Issue 50 - Get by non-existent tag
        parrots = TaggedItem.objects.get_by_model(Parrot, 'argatrons')
        self.assertEquals(len(parrots), 0)
    
    def test_get_union_by_model(self):
        parrots = TaggedItem.objects.get_union_by_model(Parrot, ['foo', 'ter'])
        self.assertEquals(len(parrots), 4)
        self.failUnless(self.late_parrot in parrots)
        self.failUnless(self.no_more_parrot in parrots)
        self.failUnless(self.passed_on_parrot in parrots)
        self.failUnless(self.pining_for_the_fjords_parrot in parrots)
        
        parrots = TaggedItem.objects.get_union_by_model(Parrot, ['bar', 'baz'])
        self.assertEquals(len(parrots), 3)
        self.failUnless(self.late_parrot in parrots)
        self.failUnless(self.passed_on_parrot in parrots)
        self.failUnless(self.pining_for_the_fjords_parrot in parrots)
        
        parrots = TaggedItem.objects.get_union_by_model(Parrot, ['spam:foo', 'baz'])
        self.assertEquals(len(parrots), 2)
        self.failUnless(self.passed_on_parrot in parrots)
        self.failUnless(self.late_parrot in parrots)
        
        parrots = TaggedItem.objects.get_union_by_model(Parrot, ['notassigned'])
        self.assertEquals(len(parrots), 0)
        
        # Issue 114 - Union with non-existant tags
        parrots = TaggedItem.objects.get_union_by_model(Parrot, [])
        self.assertEquals(len(parrots), 0)

class TestGetRelatedTaggedItems(TestCase):
    def setUp(self):
        self.l1 = Link.objects.create(name='link 1')
        Tag.objects.update_tags(self.l1, 'tag1 tag2 tag3 tag4 tag5')
        self.l2 = Link.objects.create(name='link 2')
        Tag.objects.update_tags(self.l2, 'tag1 tag2 tag3')
        self.l3 = Link.objects.create(name='link 3')
        Tag.objects.update_tags(self.l3, 'tag1')
        self.l4 = Link.objects.create(name='link 4')
        
        self.a1 = Article.objects.create(name='article 1')
        Tag.objects.update_tags(self.a1, 'tag1 tag2 tag3 tag4')
    
    def test_get_related_objects_of_same_model(self):
        related_objects = TaggedItem.objects.get_related(self.l1, Link)
        self.assertEquals(len(related_objects), 2)
        self.failUnless(self.l2 in related_objects)
        self.failUnless(self.l3 in related_objects)
        
        related_objects = TaggedItem.objects.get_related(self.l4, Link)
        self.assertEquals(len(related_objects), 0)
    
    def test_get_related_objects_of_same_model_limited_number_of_results(self):
        # This fails on Oracle because it has no support for a 'LIMIT' clause.
        # See http://asktom.oracle.com/pls/asktom/f?p=100:11:0::::P11_QUESTION_ID:127412348064
        
        # ask for no more than 1 result
        related_objects = TaggedItem.objects.get_related(self.l1, Link, num=1)
        self.assertEquals(len(related_objects), 1)
        self.failUnless(self.l2 in related_objects)
        
    def test_get_related_objects_of_same_model_limit_related_items(self):
        related_objects = TaggedItem.objects.get_related(self.l1, Link.objects.exclude(name='link 3'))
        self.assertEquals(len(related_objects), 1)
        self.failUnless(self.l2 in related_objects)
    
    def test_get_related_objects_of_different_model(self):
        related_objects = TaggedItem.objects.get_related(self.a1, Link)
        self.assertEquals(len(related_objects), 3)
        self.failUnless(self.l1 in related_objects)
        self.failUnless(self.l2 in related_objects)
        self.failUnless(self.l3 in related_objects)
            
        Tag.objects.update_tags(self.a1, 'tag6')
        related_objects = TaggedItem.objects.get_related(self.a1, Link)
        self.assertEquals(len(related_objects), 0)
        
class TestTagUsageForQuerySet(TestCase):
    def setUp(self):
        parrot_details = (
            ('pining for the fjords', 9, True,  'foo bar spam:egg=ham'),
            ('passed on',             6, False, 'bar baz ter'),
            ('no more',               4, True,  'foo ter spam:egg=ham'),
            ('late',                  2, False, 'bar ter spam:foo'),
        )
        
        for state, perch_size, perch_smelly, tags in parrot_details:
            perch = Perch.objects.create(size=perch_size, smelly=perch_smelly)
            parrot = Parrot.objects.create(state=state, perch=perch)
            Tag.objects.update_tags(parrot, tags)
    
    def test_tag_usage_for_queryset(self):
        tag_usage = Tag.objects.usage_for_queryset(Parrot.objects.filter(state='no more'), counts=True)
        relevant_attribute_list = [(unicode(tag), tag.count) for tag in tag_usage]
        self.assertEquals(len(relevant_attribute_list), 3)
        self.failUnless((u'foo', 1) in relevant_attribute_list)
        self.failUnless((u'ter', 1) in relevant_attribute_list)
        self.failUnless((u'spam:egg=ham', 1) in relevant_attribute_list)
        
        tag_usage = Tag.objects.usage_for_queryset(Parrot.objects.filter(state__startswith='p'), counts=True)
        relevant_attribute_list = [(unicode(tag), tag.count) for tag in tag_usage]
        self.assertEquals(len(relevant_attribute_list), 5)
        self.failUnless((u'bar', 2) in relevant_attribute_list)
        self.failUnless((u'baz', 1) in relevant_attribute_list)
        self.failUnless((u'foo', 1) in relevant_attribute_list)
        self.failUnless((u'ter', 1) in relevant_attribute_list)
        self.failUnless((u'spam:egg=ham', 1) in relevant_attribute_list)
        
        tag_usage = Tag.objects.usage_for_queryset(Parrot.objects.filter(perch__size__gt=4), counts=True)
        relevant_attribute_list = [(unicode(tag), tag.count) for tag in tag_usage]
        self.assertEquals(len(relevant_attribute_list), 5)
        self.failUnless((u'bar', 2) in relevant_attribute_list)
        self.failUnless((u'baz', 1) in relevant_attribute_list)
        self.failUnless((u'foo', 1) in relevant_attribute_list)
        self.failUnless((u'ter', 1) in relevant_attribute_list)
        self.failUnless((u'spam:egg=ham', 1) in relevant_attribute_list)
        
        tag_usage = Tag.objects.usage_for_queryset(Parrot.objects.filter(perch__smelly=True), counts=True)
        relevant_attribute_list = [(unicode(tag), tag.count) for tag in tag_usage]
        self.assertEquals(len(relevant_attribute_list), 4)
        self.failUnless((u'bar', 1) in relevant_attribute_list)
        self.failUnless((u'foo', 2) in relevant_attribute_list)
        self.failUnless((u'ter', 1) in relevant_attribute_list)
        self.failUnless((u'spam:egg=ham', 2) in relevant_attribute_list)
        
        tag_usage = Tag.objects.usage_for_queryset(Parrot.objects.filter(perch__smelly=True), min_count=2)
        relevant_attribute_list = [(unicode(tag), tag.count) for tag in tag_usage]
        self.assertEquals(len(relevant_attribute_list), 2)
        self.failUnless((u'foo', 2) in relevant_attribute_list)
        self.failUnless((u'spam:egg=ham', 2) in relevant_attribute_list)
        
        tag_usage = Tag.objects.usage_for_queryset(Parrot.objects.filter(perch__size__gt=4))
        relevant_attribute_list = [(unicode(tag), hasattr(tag, 'counts')) for tag in tag_usage]
        self.assertEquals(len(relevant_attribute_list), 5)
        self.failUnless((u'bar', False) in relevant_attribute_list)
        self.failUnless((u'baz', False) in relevant_attribute_list)
        self.failUnless((u'foo', False) in relevant_attribute_list)
        self.failUnless((u'ter', False) in relevant_attribute_list)
        self.failUnless((u'spam:egg=ham', False) in relevant_attribute_list)
        
        tag_usage = Tag.objects.usage_for_queryset(Parrot.objects.filter(perch__size__gt=99))
        relevant_attribute_list = [(unicode(tag), hasattr(tag, 'counts')) for tag in tag_usage]
        self.assertEquals(len(relevant_attribute_list), 0)
        
        tag_usage = Tag.objects.usage_for_queryset(Parrot.objects.filter(Q(perch__size__gt=6) | Q(state__startswith='l')), counts=True)
        relevant_attribute_list = [(unicode(tag), tag.count) for tag in tag_usage]
        self.assertEquals(len(relevant_attribute_list), 5)
        self.failUnless((u'bar', 2) in relevant_attribute_list)
        self.failUnless((u'foo', 1) in relevant_attribute_list)
        self.failUnless((u'ter', 1) in relevant_attribute_list)
        self.failUnless((u'spam:egg=ham', 1) in relevant_attribute_list)
        self.failUnless((u'spam:foo', 1) in relevant_attribute_list)
        
        tag_usage = Tag.objects.usage_for_queryset(Parrot.objects.filter(Q(perch__size__gt=6) | Q(state__startswith='l')), min_count=2)
        relevant_attribute_list = [(unicode(tag), tag.count) for tag in tag_usage]
        self.assertEquals(len(relevant_attribute_list), 1)
        self.failUnless((u'bar', 2) in relevant_attribute_list)
        
        tag_usage = Tag.objects.usage_for_queryset(Parrot.objects.filter(Q(perch__size__gt=6) | Q(state__startswith='l')))
        relevant_attribute_list = [(unicode(tag), hasattr(tag, 'counts')) for tag in tag_usage]
        self.assertEquals(len(relevant_attribute_list), 5)
        self.failUnless((u'bar', False) in relevant_attribute_list)
        self.failUnless((u'foo', False) in relevant_attribute_list)
        self.failUnless((u'ter', False) in relevant_attribute_list)
        self.failUnless((u'spam:egg=ham', False) in relevant_attribute_list)
        self.failUnless((u'spam:foo', False) in relevant_attribute_list)
        
        tag_usage = Tag.objects.usage_for_queryset(Parrot.objects.exclude(state='passed on'), counts=True)
        relevant_attribute_list = [(unicode(tag), tag.count) for tag in tag_usage]
        self.assertEquals(len(relevant_attribute_list), 5)
        self.failUnless((u'bar', 2) in relevant_attribute_list)
        self.failUnless((u'foo', 2) in relevant_attribute_list)
        self.failUnless((u'ter', 2) in relevant_attribute_list)
        self.failUnless((u'spam:egg=ham', 2) in relevant_attribute_list)
        self.failUnless((u'spam:foo', 1) in relevant_attribute_list)
        
        tag_usage = Tag.objects.usage_for_queryset(Parrot.objects.exclude(state__startswith='p'), min_count=2)
        relevant_attribute_list = [(unicode(tag), tag.count) for tag in tag_usage]
        self.assertEquals(len(relevant_attribute_list), 1)
        self.failUnless((u'ter', 2) in relevant_attribute_list)
        
        tag_usage = Tag.objects.usage_for_queryset(Parrot.objects.exclude(Q(perch__size__gt=6) | Q(perch__smelly=False)), counts=True)
        relevant_attribute_list = [(unicode(tag), tag.count) for tag in tag_usage]
        self.assertEquals(len(relevant_attribute_list), 3)
        self.failUnless((u'foo', 1) in relevant_attribute_list)
        self.failUnless((u'ter', 1) in relevant_attribute_list)
        self.failUnless((u'spam:egg=ham', 1) in relevant_attribute_list)
        
        tag_usage = Tag.objects.usage_for_queryset(Parrot.objects.exclude(perch__smelly=True).filter(state__startswith='l'), counts=True)
        relevant_attribute_list = [(unicode(tag), tag.count) for tag in tag_usage]
        self.assertEquals(len(relevant_attribute_list), 3)
        self.failUnless((u'bar', 1) in relevant_attribute_list)
        self.failUnless((u'ter', 1) in relevant_attribute_list)
        self.failUnless((u'spam:foo', 1) in relevant_attribute_list)
        
################
# Model Fields #
################

class TestTagFieldInForms(TestCase):
    def setUp(self):
        self.original_max_tag_length = settings.MAX_TAG_LENGTH
        self.original_max_tag_name_length = settings.MAX_TAG_NAME_LENGTH
        self.original_max_tag_namespace_length = settings.MAX_TAG_NAMESPACE_LENGTH
        self.original_max_tag_value_length = settings.MAX_TAG_VALUE_LENGTH
    
    def tearDown(self):
        settings.MAX_TAG_LENGTH = self.original_max_tag_length
        settings.MAX_TAG_NAME_LENGTH = self.original_max_tag_name_length
        settings.MAX_TAG_NAMESPACE_LENGTH = self.original_max_tag_namespace_length
        settings.MAX_TAG_VALUE_LENGTH = self.original_max_tag_value_length

    def test_tag_field_in_modelform(self):
        # Ensure that automatically created forms use TagField
        class TestForm(forms.ModelForm):
            class Meta:
                model = FormTest
                
        form = TestForm()
        self.assertEquals(form.fields['tags'].__class__.__name__, 'TagField')
    
    def test_recreation_of_tag_list_string_representations(self):
        plain = Tag.objects.create(name='plain')
        spaces = Tag.objects.create(name='spa ces')
        comma = Tag.objects.create(name='com,ma')
        colon = Tag.objects.create(name='co:lon')
        equal = Tag.objects.create(name='equa=l')
        spaces_namespace = Tag.objects.create(name='foo', namespace='spa ces')
        spaces_value = Tag.objects.create(name='foo', value='spa ces')
        spaces_comma_namespace = Tag.objects.create(name='foo', namespace='spa ces,comma')
        self.assertEquals(edit_string_for_tags([plain]), u'plain')
        self.assertEquals(edit_string_for_tags([plain, spaces]), u'plain, spa ces')
        self.assertEquals(edit_string_for_tags([plain, spaces, comma]), u'plain, spa ces, "com,ma"')
        self.assertEquals(edit_string_for_tags([plain, comma]), u'plain "com,ma"')
        self.assertEquals(edit_string_for_tags([comma, spaces]), u'"com,ma", spa ces')
        self.assertEquals(edit_string_for_tags([plain, colon]), u'plain "co:lon"')
        self.assertEquals(edit_string_for_tags([equal, colon]), u'"equa=l" "co:lon"')
        self.assertEquals(edit_string_for_tags([equal, spaces, colon]), u'"equa=l", spa ces, "co:lon"')
        self.assertEquals(edit_string_for_tags([plain, spaces_namespace]), u'plain, spa ces:foo')
        self.assertEquals(edit_string_for_tags([plain, spaces_value]), u'plain, foo=spa ces')
        self.assertEquals(edit_string_for_tags([plain, spaces_comma_namespace]), u'plain "spa ces,comma":foo')
        self.assertEquals(edit_string_for_tags([plain], default_namespace='spa ces'),
            u':plain')
        self.assertEquals(edit_string_for_tags([spaces_namespace], default_namespace='spa ces'),
            u'foo')
        self.assertEquals(edit_string_for_tags([spaces_namespace, plain, spaces_comma_namespace], default_namespace='spa ces'),
            u'foo :plain "spa ces,comma":foo')
    
    def test_tag_d_validation(self):
        t = TagField()
        w50 = 'qwertyuiopasdfghjklzxcvbnmqwertyuiopasdfghjklzxcvb'
        w51 = w50 + 'n'
        w10 = w50[:10]
        w11 = w50[:11]
        settings.MAX_TAG_LENGTH = 150
        settings.MAX_TAG_NAME_LENGTH = 50
        settings.MAX_TAG_NAMESPACE_LENGTH = 50
        settings.MAX_TAG_VALUE_LENGTH = 50

        self.assertEquals(t.clean('foo'), u'foo')
        self.assertEquals(t.clean('foo bar baz'), u'foo bar baz')
        self.assertEquals(t.clean('foo,bar,baz'), u'foo,bar,baz')
        self.assertEquals(t.clean('foo, bar, baz'), u'foo, bar, baz')
        self.assertEquals(t.clean('foo %s bar' % w50),
            u'foo %s bar' % w50)
        self.assertEquals(t.clean('foo %s:%s=%s bar' % (w50, w50, w50)),
            u'foo %s:%s=%s bar' % (w50, w50, w50))
        try:
            t.clean('foo %s bar' % w51)
        except forms.ValidationError, ve:
            self.assertEquals(unicode(list(ve.messages)), u'[u"Each tag\'s name may be no more than 50 characters long."]')
        except Exception, e:
            raise e
        else:
            raise self.failureException('a ValidationError exception was supposed to have been raised.')
        try:
            t.clean('foo %s:%s bar' % (w51, w50))
        except forms.ValidationError, ve:
            self.assertEquals(unicode(list(ve.messages)), u'[u"Each tag\'s namespace may be no more than 50 characters long."]')
        except Exception, e:
            raise e
        else:
            raise self.failureException('a ValidationError exception was supposed to have been raised.')
        try:
            t.clean('foo %s=%s bar' % (w50, w51))
        except forms.ValidationError, ve:
            self.assertEquals(unicode(list(ve.messages)), u'[u"Each tag\'s value may be no more than 50 characters long."]')
        except Exception, e:
            raise e
        else:
            raise self.failureException('a ValidationError exception was supposed to have been raised.')
        settings.MAX_TAG_LENGTH = 149
        try:
            t.clean('foo %s:%s=%s bar' % (w50, w50, w50))
        except forms.ValidationError, ve:
<<<<<<< HEAD
            self.assertEquals(unicode(list(ve.messages)), u"[u'Each tag may be no more than 149 characters long.']")
=======
            self.assertEquals(str(ve), "[u'Each tag may be no more than 50 characters long.']")
>>>>>>> 3559f05d
        except Exception, e:
            raise e
        else:
            raise self.failureException('a ValidationError exception was supposed to have been raised.')

    def test_tag_d_validation_with_non_string_input(self):
        t = TagField()
        self.assertEquals(t.clean(Tag(name='foo')), 'foo')
        self.assertEquals(t.clean(Tag(name='foo', namespace='bar')), 'bar:foo')
        self.assertEquals(t.clean(Tag(name='foo', namespace='bar:baz')), '"bar:baz":foo')

    def test_tag_d_validation_with_empty_input(self):
        t = TagField()
        self.assertRaises(forms.ValidationError, t.clean, '')

        t = TagField(required=False)
        self.assertEquals(t.clean(''), '')
        self.assertEquals(t.clean(None), '')
    
    def test_tag_d_validation_with_default_namespace(self):
        t = TagField(default_namespace='foo')
        self.assertEquals(t.clean('bar'), 'bar')

        settings.MAX_TAG_NAMESPACE_LENGTH = 10
        t = TagField(default_namespace='qwertyuiop')
        self.assertEquals(t.clean('bar'), 'bar')

        t = TagField(default_namespace='qwertyuiopa')
        self.assertRaises(forms.ValidationError, t.clean, 'bar')

#########
# Admin #
#########

class TestTagAdminForm(TestCase):
    def setUp(self):
        self.original_max_tag_length = settings.MAX_TAG_LENGTH
        self.original_max_tag_name_length = settings.MAX_TAG_NAME_LENGTH
        self.original_max_tag_namespace_length = settings.MAX_TAG_NAMESPACE_LENGTH
        self.original_max_tag_value_length = settings.MAX_TAG_VALUE_LENGTH
    
    def tearDown(self):
        settings.MAX_TAG_LENGTH = self.original_max_tag_length
        settings.MAX_TAG_NAME_LENGTH = self.original_max_tag_name_length
        settings.MAX_TAG_NAMESPACE_LENGTH = self.original_max_tag_namespace_length
        settings.MAX_TAG_VALUE_LENGTH = self.original_max_tag_value_length
    
    def test_form_fields_validation(self):
        w50 = 'qwertyuiopasdfghjklzxcvbnmqwertyuiopasdfghjklzxcvb'
        w51 = w50 + 'n'
        w30 = w50[:30]
        w31 = w50[:31]
        settings.MAX_TAG_LENGTH = 90
        settings.MAX_TAG_NAME_LENGTH = 30
        settings.MAX_TAG_NAMESPACE_LENGTH = 30
        settings.MAX_TAG_VALUE_LENGTH = 30

        tag_parts = {'name': None, 'namespace': None, 'value': None}

        f = TagAdminForm(tag_parts)
        self.failIf(f.is_valid())
        self.assertEquals(len(f.errors), 1)
        self.assertEquals(len(f['name'].errors), 1)

        tag_parts['name'] = w30
        f = TagAdminForm(tag_parts)
        self.failUnless(f.is_valid())

        tag_parts['namespace'] = w30
        f = TagAdminForm(tag_parts)
        self.failUnless(f.is_valid())

        tag_parts['namespace'] = w31
        f = TagAdminForm(tag_parts)
        self.failIf(f.is_valid())
        self.assertEquals(len(f.errors), 1)
        self.assertEquals(len(f['namespace'].errors), 1)

        tag_parts['name'] = None
        f = TagAdminForm(tag_parts)
        self.failIf(f.is_valid())
        self.assertEquals(len(f.errors), 2)
        self.assertEquals(len(f['name'].errors), 1)
        self.assertEquals(len(f['namespace'].errors), 1)

        tag_parts['name'] = w31
        f = TagAdminForm(tag_parts)
        self.failIf(f.is_valid())
        self.assertEquals(len(f.errors), 2)
        self.assertEquals(len(f['name'].errors), 1)
        self.assertEquals(len(f['namespace'].errors), 1)

        tag_parts['name'] = w30
        tag_parts['namespace'] = w30
        tag_parts['value'] = w30
        f = TagAdminForm(tag_parts)
        self.failUnless(f.is_valid())

        tag_parts['name'] = None
        tag_parts['namespace'] = None
        f = TagAdminForm(tag_parts)
        self.failIf(f.is_valid())
        self.assertEquals(len(f.errors), 1)
        self.assertEquals(len(f['name'].errors), 1)

        tag_parts['name'] = w31
        tag_parts['namespace'] = w31
        tag_parts['value'] = w31
        f = TagAdminForm(tag_parts)
        self.failIf(f.is_valid())
        self.assertEquals(len(f.errors), 3)
        self.assertEquals(len(f['namespace'].errors), 1)
        self.assertEquals(len(f['name'].errors), 1)
        self.assertEquals(len(f['value'].errors), 1)

        settings.MAX_TAG_LENGTH = 89

        tag_parts['name'] = w30
        tag_parts['namespace'] = w30
        tag_parts['value'] = w30
        f = TagAdminForm(tag_parts)
        self.failIf(f.is_valid())
        self.assertEquals(len(f.errors), 1)
        self.assertEquals(len(f['namespace'].errors), 0)
        self.assertEquals(len(f['name'].errors), 0)
        self.assertEquals(len(f['value'].errors), 0)
        self.assertEquals(len(f.non_field_errors()), 1)

        # more than 50 chars are not allowed because the model fields
        # cannot store longer values.
        settings.MAX_TAG_LENGTH = 180
        settings.MAX_TAG_NAMESPACE_LENGTH = 60
        settings.MAX_TAG_NAME_LENGTH = 60
        settings.MAX_TAG_VALUE_LENGTH = 60

        tag_parts['name'] = w50
        tag_parts['namespace'] = w50
        tag_parts['value'] = w50
        f = TagAdminForm(tag_parts)
        self.failUnless(f.is_valid())

        tag_parts['name'] = w51
        tag_parts['namespace'] = w51
        tag_parts['value'] = w51
        f = TagAdminForm(tag_parts)
        self.failIf(f.is_valid())
        self.assertEquals(len(f.errors), 3)
        self.assertEquals(len(f['namespace'].errors), 1)
        self.assertEquals(len(f['name'].errors), 1)
        self.assertEquals(len(f['value'].errors), 1)
        self.assertEquals(len(f.non_field_errors()), 0)

    def test_form_fields_validation_with_invalid_input(self):
        tag_parts = {'namespace': None, 'name': 'foo', 'value': None}
        f = TagAdminForm(tag_parts)
        self.failUnless(f.is_valid())

        tag_parts['name'] = '"'
        f = TagAdminForm(tag_parts)
        self.failIf(f.is_valid())
        self.assertEquals(len(f.errors), 1)
        self.assertEquals(len(f['name'].errors), 1)

        tag_parts['name'] = 'foo"bar'
        tag_parts['namespace'] = 'foo"bar'
        tag_parts['value'] = 'foo"bar'
        f = TagAdminForm(tag_parts)
        self.failIf(f.is_valid())
        self.assertEquals(len(f.errors), 3)
        self.assertEquals(len(f['namespace'].errors), 1)
        self.assertEquals(len(f['name'].errors), 1)
        self.assertEquals(len(f['value'].errors), 1)

        tag_parts['name'] = '"foo"'
        tag_parts['namespace'] = '"foo"'
        tag_parts['value'] = '"foo"'
        f = TagAdminForm(tag_parts)
        self.failIf(f.is_valid())
        self.assertEquals(len(f.errors), 3)
        self.assertEquals(len(f['namespace'].errors), 1)
        self.assertEquals(len(f['name'].errors), 1)
        self.assertEquals(len(f['value'].errors), 1)

###########
# Generic #
###########

class TestFetchContentObjects(TestCase):
    def setUp(self):
        parrot_details = (
            ('pining for the fjords', 9, True,  'foo bar spam:egg=ham'),
            ('passed on',             6, False, 'bar baz ter'),
            ('no more',               4, True,  'foo ter spam:egg=ham'),
            ('late',                  2, False, 'bar ter spam:foo'),
        )
        
        for state, perch_size, perch_smelly, tags in parrot_details:
            perch = Perch.objects.create(size=perch_size, smelly=perch_smelly)
            parrot = Parrot.objects.create(state=state, perch=perch)
            Tag.objects.update_tags(parrot, tags)

        article_details = (
            ('beatles comeback!', 'foo bar ter'),
            ('django gets a new pony', 'spam:foo spam:egg=ham'),
        )

        for name, tags in article_details:
            article = Article.objects.create(name=name)
            Tag.objects.update_tags(article, tags)

        link_details = (
            ('example.com', 'baz ter'),
            ('lolcatz', 'baz'),
        )

        for name, tags in link_details:
            link = Link.objects.create(name=name)
            Tag.objects.update_tags(link, tags)

        self.parrot_contenttype = ContentType.objects.get_for_model(Parrot)
        self.article_contenttype = ContentType.objects.get_for_model(Article)
        self.link_contenttype = ContentType.objects.get_for_model(Link)

    def test_with_one_model(self):
        queryset = TaggedItem.objects.filter(content_type=self.parrot_contenttype)
        tagged_items = queryset
        prefetched_items = queryset

        fetch_content_objects(prefetched_items)

        tagged_objects = [tagged_item.object for tagged_item in tagged_items]
        prefetched_objects = [tagged_item.object for tagged_item in prefetched_items]
        self.assertEquals(set(tagged_objects), set(prefetched_objects))

    def test_select_related_for(self):
        queryset = TaggedItem.objects.all()
        tagged_items = queryset
        prefetched_items = queryset

        fetch_content_objects(prefetched_items, select_related_for=["parrot"])

        tagged_objects = [tagged_item.object for tagged_item in tagged_items]
        prefetched_objects = [tagged_item.object for tagged_item in prefetched_items]
        self.assertEquals(set(tagged_objects), set(prefetched_objects))

    def test_with_many_models(self):
        queryset = TaggedItem.objects.all()
        tagged_items = queryset
        prefetched_items = queryset

        fetch_content_objects(prefetched_items)

        tagged_objects = [tagged_item.object for tagged_item in tagged_items]
        prefetched_objects = [tagged_item.object for tagged_item in prefetched_items]
        self.assertEquals(set(tagged_objects), set(prefetched_objects))<|MERGE_RESOLUTION|>--- conflicted
+++ resolved
@@ -10,13 +10,8 @@
 from tagging import settings
 from tagging.generic import fetch_content_objects
 from tagging.models import Tag, TaggedItem
-<<<<<<< HEAD
-from tagging.tests.models import Article, Link, Perch, Parrot, FormTest, DefaultNamespaceTest, DefaultNamespaceTest2, DefaultNamespaceTest3
+from tagging.tests.models import Article, Link, Perch, Parrot, FormTest, FormTestNull, DefaultNamespaceTest, DefaultNamespaceTest2, DefaultNamespaceTest3
 from tagging.utils import calculate_cloud, check_tag_length, edit_string_for_tags, get_tag_list, get_tag_parts, get_tag, parse_tag_input, split_strip
-=======
-from tagging.tests.models import Article, Link, Perch, Parrot, FormTest, FormTestNull
-from tagging.utils import calculate_cloud, edit_string_for_tags, get_tag_list, get_tag, parse_tag_input
->>>>>>> 3559f05d
 from tagging.utils import LINEAR
 
 #############
@@ -1510,7 +1505,6 @@
         f1.save()
         tags = Tag.objects.get_for_object(f1)
         self.assertEquals(len(tags), 0)
-<<<<<<< HEAD
         self.assertEquals(f1.foos, u'')
         self.assertEquals(f1.categories, u'')
         
@@ -1555,8 +1549,7 @@
                 u'Validation of model fields failed. '
                 u'A namespace is only allowed once. '
             )
-=======
-
+    
     def test_update_via_tags(self):
         f1 = FormTest.objects.create(tags=u'one two three')
         Tag.objects.get(name='three').delete()
@@ -1567,16 +1560,15 @@
         self.failIf('three' in f1again.tags)
         self.failIf('two' in f1again.tags)
         self.failUnless('new' in f1again.tags)
-
+    
     def test_creation_without_specifying_tags(self):
         f1 = FormTest()
         self.assertEquals(f1.tags, '')
-
+    
     def test_creation_with_nullable_tags_field(self):
         f1 = FormTestNull()
         self.assertEquals(f1.tags, '')
->>>>>>> 3559f05d
-        
+
 class TestSettings(TestCase):
     def setUp(self):
         self.original_force_lower_case_tags = settings.FORCE_LOWERCASE_TAGS
@@ -2287,6 +2279,7 @@
         self.assertEquals(t.clean('foo bar baz'), u'foo bar baz')
         self.assertEquals(t.clean('foo,bar,baz'), u'foo,bar,baz')
         self.assertEquals(t.clean('foo, bar, baz'), u'foo, bar, baz')
+
         self.assertEquals(t.clean('foo %s bar' % w50),
             u'foo %s bar' % w50)
         self.assertEquals(t.clean('foo %s:%s=%s bar' % (w50, w50, w50)),
@@ -2319,11 +2312,7 @@
         try:
             t.clean('foo %s:%s=%s bar' % (w50, w50, w50))
         except forms.ValidationError, ve:
-<<<<<<< HEAD
             self.assertEquals(unicode(list(ve.messages)), u"[u'Each tag may be no more than 149 characters long.']")
-=======
-            self.assertEquals(str(ve), "[u'Each tag may be no more than 50 characters long.']")
->>>>>>> 3559f05d
         except Exception, e:
             raise e
         else:
