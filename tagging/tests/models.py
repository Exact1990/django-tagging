--- conflicted
+++ resolved
@@ -47,7 +47,9 @@
 class FormTest(models.Model):
     tags = TagField('Test', help_text='Test')
 
-<<<<<<< HEAD
+class FormTestNull(models.Model):
+    tags = TagField(null=True)
+
 class DefaultNamespaceTest(models.Model):
     categories = TagField('Categories', namespace='category')
 
@@ -57,8 +59,4 @@
 
 class DefaultNamespaceTest3(models.Model):
     foos = TagField('Foobars', namespace='foo')
-    categories = TagField('Categories', namespace='category')
-=======
-class FormTestNull(models.Model):
-    tags = TagField(null=True)
->>>>>>> 3559f05d
+    categories = TagField('Categories', namespace='category')